Never assume the API of libav* to be stable unless at least 1 month has passed
since the last major version increase or the API was added.

The last version increases were:
libavcodec:    2013-03-xx
libavdevice:   2013-03-xx
libavfilter:   2013-12-xx
libavformat:   2013-03-xx
libavresample: 2012-10-05
libpostproc:   2011-04-18
libswresample: 2011-09-19
libswscale:    2011-06-20
libavutil:     2012-10-22


API changes, most recent first:

<<<<<<< HEAD
2014-01-19 - xxxxxxx - lavf 55.25.100 - avformat.h
    Add avformat_get_mov_video_tags() and avformat_get_mov_audio_tags().

2014-01-19 - xxxxxxx - lavu 52.63.100 - rational.h
  Add av_make_q() function.
=======
2014-01-xx - xxxxxxx - lavc 55.32.1 - avcodec.h
  Edges are not required anymore on video buffers allocated by get_buffer2()
  (i.e. as if the CODEC_FLAG_EMU_EDGE flag was always on). Deprecate
  CODEC_FLAG_EMU_EDGE and avcodec_get_edge_width().
>>>>>>> 93c553c7

2013-12-xx - xxxxxxx - lavu 53.2.0 - frame.h
  Add AV_FRAME_DATA_MATRIXENCODING value to the AVFrameSideDataType enum, which
  identifies AVMatrixEncoding data.

2013-12-xx - xxxxxxx - lavu 53.1.0 - channel_layout.h
  Add values for various Dolby flags to the AVMatrixEncoding enum.

2014-01-04 - xxxxxxx - lavu 52.60.100 - mathematics.h
  Add av_add_stable() function.

2013-12-22 - xxxxxxx - lavu 52.59.100 - avstring.h
  Add av_strnlen() function.

2013-12-xx - xxxxxxx - lavu 52.57.100 - opencl.h
  Add av_opencl_benchmark() function.

2013-11-xx - xxxxxxx - lavu 52.56.100 - ffversion.h
  Moves version.h to libavutil/ffversion.h.
  Install ffversion.h and make it public.

2013-12-xx - xxxxxxx - lavc 55.28.1 - avcodec.h
  av_frame_alloc(), av_frame_unref() and av_frame_free() now can and should be
  used instead of avcodec_alloc_frame(), avcodec_get_frame_defaults() and
  avcodec_free_frame() respectively. The latter three functions are deprecated.

2013-11-xx - xxxxxxx- - lavu 52.20.0 - frame.h
  Add AV_FRAME_DATA_STEREO3D value to the AVFrameSideDataType enum and
  stereo3d.h API, that identify codec-independent stereo3d information.

2013-11-xx - xxxxxxx- - lavu 52.19.0 - frame.h
  Add AV_FRAME_DATA_A53_CC value to the AVFrameSideDataType enum, which
  identifies ATSC A53 Part 4 Closed Captions data.

2013-11-XX - xxxxxxx - lavu 52.54.100 - avstring.h
  Add av_utf8_decode() function.

2013-11-22 - fb7d70c - lavc 55.44.100 - avcodec.h
  Add HEVC profiles

2013-11-xx - xxxxxxx - lavc 55.44.100 - avcodec.h
  Add av_packet_{un,}pack_dictionary()
  Add AV_PKT_METADATA_UPDATE side data type, used to transmit key/value
  strings between a stream and the application.

2013-11-xx - xxxxxxx - lavu 52.18.0 - mem.h
  Move av_fast_malloc() and av_fast_realloc() for libavcodec to libavutil.

2013-10-xx - xxxxxxx - lavc 55.27.0 - avcodec.h
  Deprecate AVCodecContext.error_rate, it is replaced by the 'error_rate'
  private option of the mpegvideo encoder family.

2013-11-xx - xxxxxxx - lavc 55.26.0 - vdpau.h
  Add av_vdpau_get_profile().
  Add av_vdpau_alloc_context(). This function must from now on be
  used for allocating AVVDPAUContext.

2013-11-xx - xxxxxxx - lavc 55.41.100 / 55.25.0 - avcodec.h
                       lavu 52.51.100 - frame.h
  Add ITU-R BT.2020 and other not yet included values to color primaries,
  transfer characteristics and colorspaces.

2013-11-04 - xxxxxxx - lavu 52.50.100 - avutil.h
  Add av_fopen_utf8()

2013-08-xx - xxxxxxx - lavu 52.17.0 - avframe.h
  Add AVFrame.flags and AV_FRAME_FLAG_CORRUPT.

2013-10-27 - xxxxxxx - lavc 55.39.100 - avcodec.h
  Add CODEC_CAP_DELAY support to avcodec_decode_subtitle2.

2013-10-27 - xxxxxxx - lavu 52.48.100 - parseutils.h
  Add av_get_known_color_name().

2013-10-17 - xxxxxxx - lavu 52.47.100 - opt.h
  Add AV_OPT_TYPE_CHANNEL_LAYOUT and channel layout option handlers
  av_opt_get_channel_layout() and av_opt_set_channel_layout().

2013-10-xx - xxxxxxx -libswscale 2.5.101 - options.c
  Change default scaler to bicubic

2013-10-03 - xxxxxxx - lavc 55.34.100 - avcodec.h
  Add av_codec_get_max_lowres()

2013-10-02 - xxxxxxx - lavf 55.19.100 - avformat.h
  Add audio/video/subtitle AVCodec fields to AVFormatContext to force specific
  decoders

2013-08-xx - xxxxxxx - lavfi 3.11.0 - avfilter.h
  Add AVFilterGraph.execute and AVFilterGraph.opaque for custom slice threading
  implementations.

2013-09-21 - xxxxxxx - lavu 52.16.0 - pixfmt.h
  Add interleaved 4:2:2 8/10-bit formats AV_PIX_FMT_NV16 and
  AV_PIX_FMT_NV20.

2013-09-16 - c74c3fb / 3feb3d6 - lavu 52.44.100 / 52.15.0 - mem.h
  Add av_reallocp.

2013-09-04 - 3e1f507 - lavc 55.31.101 - avcodec.h
  avcodec_close() argument can be NULL.

2013-09-04 - 36cd017 - lavf 55.16.101 - avformat.h
  avformat_close_input() argument can be NULL and point on NULL.

2013-08-29 - e31db62 - lavf 55.15.100 - avformat.h
  Add av_format_get_probe_score().

2013-08-15 - 1e0e193 - lsws 2.5.100 -
  Add a sws_dither AVOption, allowing to set the dither algorithm used

2013-08-xx - xxxxxxx - lavc 55.27.100 - vdpau.h
  Add a render2 alternative to the render callback function.

2013-08-xx - xxxxxxx - lavc 55.26.100 - vdpau.h
  Add allocation function for AVVDPAUContext, allowing
  to extend it in the future without breaking ABI/API.

2013-08-10 - 67a580f / 5a9a9d4 - lavc 55.25.100 / 55.16.0 - avcodec.h
  Extend AVPacket API with av_packet_unref, av_packet_ref,
  av_packet_move_ref, av_packet_copy_props, av_packet_free_side_data.

2013-08-05 - 9547e3e / f824535 - lavc 55.22.100 / 55.13.0 - avcodec.h
  Deprecate the bitstream-related members from struct AVVDPAUContext.
  The bistream buffers no longer need to be explicitly freed.

2013-08-05 - 3b805dc / 549294f - lavc 55.21.100 / 55.12.0 - avcodec.h
  Deprecate the CODEC_CAP_HWACCEL_VDPAU codec capability. Use CODEC_CAP_HWACCEL
  and select the AV_PIX_FMT_VDPAU format with get_format() instead.

2013-08-05 - 4ee0984 / a0ad5d0 - lavu 52.41.100 / 52.14.0 - pixfmt.h
  Deprecate AV_PIX_FMT_VDPAU_*. Use AV_PIX_FMT_VDPAU instead.

2013-08-02 - 82fdfe8 / a8b1927 - lavc 55.20.100 / 55.11.0 - avcodec.h
  Add output_picture_number to AVCodecParserContext.

2013-07-23 - abc8110 - lavc 55.19.100 - avcodec.h
  Add avcodec_chroma_pos_to_enum()
  Add avcodec_enum_to_chroma_pos()

2013-07-03 - 838bd73 - lavfi 3.78.100 - avfilter.h
  Deprecate avfilter_graph_parse() in favor of the equivalent
  avfilter_graph_parse_ptr().

2013-06-24 - af5f9c0 / 95d5246 - lavc 55.17.100 / 55.10.0 - avcodec.h
  Add MPEG-2 AAC profiles

2013-06-25 - af5f9c0 / 95d5246 - lavf 55.10.100 - avformat.h
  Add AV_DISPOSITION_* flags to indicate text track kind.

2013-06-15 - 99b8cd0 - lavu 52.36.100
  Add AVRIPEMD:
   av_ripemd_alloc()
   av_ripemd_init()
   av_ripemd_update()
   av_ripemd_final()

2013-06-04 - 30b491f / fc962d4 - lavu 52.35.100 / 52.13.0 - mem.h
  Add av_realloc_array and av_reallocp_array

2013-05-30 - 682b227 - lavu 52.35.100
  Add AVSHA512:
   av_sha512_alloc()
   av_sha512_init()
   av_sha512_update()
   av_sha512_final()

2013-05-24 - 8d4e969 / 129bb23 - lavfi 3.10.0 / 3.70.100 - avfilter.h
  Add support for slice multithreading to lavfi. Filters supporting threading
  are marked with AVFILTER_FLAG_SLICE_THREADS.
  New fields AVFilterContext.thread_type, AVFilterGraph.thread_type and
  AVFilterGraph.nb_threads (accessible directly or through AVOptions) may be
  used to configure multithreading.

2013-05-24 - fe40a9f / 2a6eaea - lavu 52.12.0 / 52.34.100 - cpu.h
  Add av_cpu_count() function for getting the number of logical CPUs.

2013-05-24 - 0c25c39 / b493847 - lavc 55.7.0 / 55.12.100 - avcodec.h
  Add picture_structure to AVCodecParserContext.

2013-05-17 - 3a751ea - lavu 52.33.100 - opt.h
  Add AV_OPT_TYPE_COLOR value to AVOptionType enum.

2013-05-13 - e398416 - lavu 52.31.100 - mem.h
  Add av_dynarray2_add().

2013-05-12 - 1776177 - lavfi 3.65.100
  Add AVFILTER_FLAG_SUPPORT_TIMELINE* filter flags.

2013-04-19 - 380cfce - lavc 55.4.100
  Add AV_CODEC_PROP_TEXT_SUB property for text based subtitles codec.

2013-04-18 - 7c1a002 - lavf 55.3.100
  The matroska demuxer can now output proper verbatim ASS packets. It will
  become the default starting lavf 56.0.100.

2013-04-10 - af0d270 - lavu 25.26.100 - avutil.h,opt.h
  Add av_int_list_length()
  and av_opt_set_int_list().

2013-03-30 - 5c73645 - lavu 52.24.100 - samplefmt.h
  Add av_samples_alloc_array_and_samples().

2013-03-29 - ef7b6b4 - lavf 55.1.100 - avformat.h
  Add av_guess_frame_rate()

2013-03-20 - 8d928a9 - lavu 52.22.100 - opt.h
  Add AV_OPT_TYPE_DURATION value to AVOptionType enum.

2013-03-17 - 7aa9af5 - lavu 52.20.100 - opt.h
  Add AV_OPT_TYPE_VIDEO_RATE value to AVOptionType enum.

2013-03-07 - 9767ec6 - lavu 52.18.100 - avstring.h,bprint.h
  Add av_escape() and av_bprint_escape() API.

2013-02-24 - b59cd08 - lavfi 3.41.100 - buffersink.h
  Add sample_rates field to AVABufferSinkParams.

2013-01-17 - a1a707f - lavf 54.61.100
  Add av_codec_get_tag2().

2013-01-01 - 2eb2e17 - lavfi 3.34.100
  Add avfilter_get_audio_buffer_ref_from_arrays_channels.

2012-12-20 - 34de47aa - lavfi 3.29.100 - avfilter.h
  Add AVFilterLink.channels, avfilter_link_get_channels()
  and avfilter_ref_get_channels().

2012-12-15 - 96d815fc - lavc 54.80.100 - avcodec.h
  Add pkt_size field to AVFrame.

2012-11-25 - c70ec631 - lavu 52.9.100 - opt.h
  Add the following convenience functions to opt.h:
   av_opt_get_image_size
   av_opt_get_pixel_fmt
   av_opt_get_sample_fmt
   av_opt_set_image_size
   av_opt_set_pixel_fmt
   av_opt_set_sample_fmt

2012-11-17 - 4cd74c81 - lavu 52.8.100 - bprint.h
  Add av_bprint_strftime().

2012-11-15 - 92648107 - lavu 52.7.100 - opt.h
  Add av_opt_get_key_value().

2012-11-13 - 79456652 - lavfi 3.23.100 - avfilter.h
  Add channels field to AVFilterBufferRefAudioProps.

2012-11-03 - 481fdeee - lavu 52.3.100 - opt.h
  Add AV_OPT_TYPE_SAMPLE_FMT value to AVOptionType enum.

2012-10-21 - 6fb2fd8 - lavc  54.68.100 - avcodec.h
                       lavfi  3.20.100 - avfilter.h
  Add AV_PKT_DATA_STRINGS_METADATA side data type, used to transmit key/value
  strings between AVPacket and AVFrame, and add metadata field to
  AVCodecContext (which shall not be accessed by users; see AVFrame metadata
  instead).

2012-09-27 - a70b493 - lavd 54.3.100 - version.h
  Add LIBAVDEVICE_IDENT symbol.

2012-09-27 - a70b493 - lavfi 3.18.100 - version.h
  Add LIBAVFILTER_IDENT symbol.

2012-09-27 - a70b493 - libswr 0.16.100 - version.h
  Add LIBSWRESAMPLE_VERSION, LIBSWRESAMPLE_BUILD
  and LIBSWRESAMPLE_IDENT symbols.

2012-09-06 - 29e972f - lavu 51.72.100 - parseutils.h
  Add av_small_strptime() time parsing function.

  Can be used as a stripped-down replacement for strptime(), on
  systems which do not support it.

2012-08-25 - 2626cc4 - lavf 54.28.100
  Matroska demuxer now identifies SRT subtitles as AV_CODEC_ID_SUBRIP instead
  of AV_CODEC_ID_TEXT.

2012-08-13 - 5c0d8bc - lavfi 3.8.100 - avfilter.h
  Add avfilter_get_class() function, and priv_class field to AVFilter
  struct.

2012-08-12 - a25346e - lavu 51.69.100 - opt.h
  Add AV_OPT_FLAG_FILTERING_PARAM symbol in opt.h.

2012-07-31 - 23fc4dd - lavc 54.46.100
  Add channels field to AVFrame.

2012-07-30 - f893904 - lavu 51.66.100
  Add av_get_channel_description()
  and av_get_standard_channel_layout() functions.

2012-07-21 - 016a472 - lavc 54.43.100
  Add decode_error_flags field to AVFrame.

2012-07-20 - b062936 - lavf 54.18.100
  Add avformat_match_stream_specifier() function.

2012-07-14 - f49ec1b - lavc 54.38.100 - avcodec.h
  Add metadata to AVFrame, and the accessor functions
  av_frame_get_metadata() and av_frame_set_metadata().

2012-07-10 - 0e003d8 - lavc 54.33.100
  Add av_fast_padded_mallocz().

2012-07-10 - 21d5609 - lavfi 3.2.0 - avfilter.h
  Add init_opaque() callback to AVFilter struct.

2012-06-26 - e6674e4 - lavu 51.63.100 - imgutils.h
  Add functions to libavutil/imgutils.h:
  av_image_get_buffer_size()
  av_image_fill_arrays()
  av_image_copy_to_buffer()

2012-06-24 - c41899a - lavu 51.62.100 - version.h
  version moved from avutil.h to version.h

2012-04-11 - 359abb1 - lavu 51.58.100 - error.h
  Add av_make_error_string() and av_err2str() utilities to
  libavutil/error.h.

2012-06-05 - 62b39d4 - lavc 54.24.100
  Add pkt_duration field to AVFrame.

2012-05-24 - f2ee065 - lavu 51.54.100
  Move AVPALETTE_SIZE and AVPALETTE_COUNT macros from
  libavcodec/avcodec.h to libavutil/pixfmt.h.

2012-05-14 - 94a9ac1 - lavf 54.5.100
  Add av_guess_sample_aspect_ratio() function.

2012-04-20 - 65fa7bc - lavfi 2.70.100
  Add avfilter_unref_bufferp() to avfilter.h.

2012-04-13 - 162e400 - lavfi 2.68.100
  Install libavfilter/asrc_abuffer.h public header.

2012-03-26 - a67d9cf - lavfi 2.66.100
  Add avfilter_fill_frame_from_{audio_,}buffer_ref() functions.

2013-05-15 - ff46809 / e6c4ac7 - lavu 52.32.100 / 52.11.0 - pixdesc.h
  Replace PIX_FMT_* flags with AV_PIX_FMT_FLAG_*.

2013-04-03 - 6fc58a8 / 507b1e4 - lavc 55.7.100 / 55.4.0 - avcodec.h
  Add field_order to AVCodecParserContext.

2013-04-19 - f4b05cd / 5e83d9a - lavc 55.5.100 / 55.2.0 - avcodec.h
  Add CODEC_FLAG_UNALIGNED to allow decoders to produce unaligned output.

2013-04-11 - lavfi 3.53.100 / 3.8.0
  231fd44 / 38f0c07 - Move all content from avfiltergraph.h to avfilter.h. Deprecate
            avfilterhraph.h, user applications should include just avfilter.h
  86070b8 / bc1a985 - Add avfilter_graph_alloc_filter(), deprecate avfilter_open() and
            avfilter_graph_add_filter().
  4fde705 / 1113672 - Add AVFilterContext.graph pointing to the AVFilterGraph that contains the
            filter.
  710b0aa / 48a5ada - Add avfilter_init_str(), deprecate avfilter_init_filter().
  46de9ba / 1ba95a9 - Add avfilter_init_dict().
  16fc24b / 7cdd737 - Add AVFilter.flags field and AVFILTER_FLAG_DYNAMIC_{INPUTS,OUTPUTS} flags.
  f4db6bf / 7e8fe4b - Add avfilter_pad_count() for counting filter inputs/outputs.
  835cc0f / fa2a34c - Add avfilter_next(), deprecate av_filter_next().
            Deprecate avfilter_uninit().

2013-04-09 - lavfi 3.51.100 / 3.7.0 - avfilter.h
  0594ef0 / b439c99 - Add AVFilter.priv_class for exporting filter options through the
            AVOptions API in the similar way private options work in lavc and lavf.
  44d4488 / 8114c10 - Add avfilter_get_class().
  Switch all filters to use AVOptions.

2013-03-19 - 17ebef2 / 2c328a9 - lavu 52.20.100 / 52.9.0 - pixdesc.h
  Add av_pix_fmt_count_planes() function for counting planes in a pixel format.

2013-03-16 - ecade98 / 42c7c61 - lavfi 3.47.100 / 3.6.0
  Add AVFilterGraph.nb_filters, deprecate AVFilterGraph.filter_count.

2013-03-08 - Reference counted buffers - lavu 52.8.0, lavc 55.0.100 / 55.0.0, lavf 55.0.100 / 55.0.0,
lavd 54.4.100 / 54.0.0, lavfi 3.5.0
  36099df / 8e401db, 532f31a / 1cec062 - add a new API for reference counted buffers and buffer
                     pools (new header libavutil/buffer.h).
  2653e12 / 1afddbe - add AVPacket.buf to allow reference counting for the AVPacket data.
            Add av_packet_from_data() function for constructing packets from
            av_malloc()ed data.
  c4e8821 / 7ecc2d4 - move AVFrame from lavc to lavu (new header libavutil/frame.h), add
            AVFrame.buf/extended_buf to allow reference counting for the AVFrame
            data. Add new API for working with reference-counted AVFrames.
  80e9e63 / 759001c - add the refcounted_frames field to AVCodecContext to make audio and
            video decoders return reference-counted frames. Add get_buffer2()
            callback to AVCodecContext which allocates reference-counted frames.
            Add avcodec_default_get_buffer2() as the default get_buffer2()
            implementation.
            Deprecate AVCodecContext.get_buffer() / release_buffer() /
            reget_buffer(), avcodec_default_get_buffer(),
            avcodec_default_reget_buffer(), avcodec_default_release_buffer().
            Remove avcodec_default_free_buffers(), which should not have ever
            been called from outside of lavc.
            Deprecate the following AVFrame fields:
                * base -- is now stored in AVBufferRef
                * reference, type, buffer_hints -- are unnecessary in the new API
                * hwaccel_picture_private, owner, thread_opaque -- should not
                  have been acessed from outside of lavc
                * qscale_table, qstride, qscale_type, mbskip_table, motion_val,
                  mb_type, dct_coeff, ref_index -- mpegvideo-specific tables,
                  which are not exported anymore.
  a05a44e / 7e35037 - switch libavfilter to use AVFrame instead of AVFilterBufferRef. Add
            av_buffersrc_add_frame(), deprecate av_buffersrc_buffer().
            Add av_buffersink_get_frame() and av_buffersink_get_samples(),
            deprecate av_buffersink_read() and av_buffersink_read_samples().
            Deprecate AVFilterBufferRef and all functions for working with it.

2013-03-17 - 6c17ff8 / 12c5c1d - lavu 52.19.100 / 52.8.0 - avstring.h
  Add av_isdigit, av_isgraph, av_isspace, av_isxdigit.

2013-02-23 - 71cf094 / 9f12235 - lavfi 3.40.100 / 3.4.0 - avfiltergraph.h
  Add resample_lavr_opts to AVFilterGraph for setting libavresample options
  for auto-inserted resample filters.

2013-01-25 - e7e14bc / 38c1466 - lavu 52.17.100 / 52.7.0 - dict.h
  Add av_dict_parse_string() to set multiple key/value pairs at once from a
  string.

2013-01-25 - 25be630 / b85a5e8 - lavu 52.16.100 / 52.6.0 - avstring.h
  Add av_strnstr()

2013-01-15 - e7e0186 / 8ee288d - lavu 52.15.100 / 52.5.0 - hmac.h
  Add AVHMAC.

2013-01-13 - 8ee7b38 / 44e065d - lavc 54.87.100 / 54.36.0 - vdpau.h
  Add AVVDPAUContext struct for VDPAU hardware-accelerated decoding.

2013-01-12 - dae382b / 169fb94 - lavu 52.14.100 / 52.4.0 - pixdesc.h
  Add AV_PIX_FMT_VDPAU flag.

2013-01-07 - 249fca3 / 074a00d - lavr 1.1.0
  Add avresample_set_channel_mapping() for input channel reordering,
  duplication, and silencing.

2012-12-29 - 2ce43b3 / d8fd06c - lavu 52.13.100 / 52.3.0 - avstring.h
  Add av_basename() and av_dirname().

2012-11-11 - 03b0787 / 5980f5d - lavu 52.6.100 / 52.2.0 - audioconvert.h
  Rename audioconvert.h to channel_layout.h. audioconvert.h is now deprecated.

2012-11-05 - 7d26be6 / dfde8a3 - lavu 52.5.100 / 52.1.0 - intmath.h
  Add av_ctz() for trailing zero bit count

2012-10-21 - e3a91c5 / a893655 - lavu 51.77.100 / 51.45.0 - error.h
  Add AVERROR_EXPERIMENTAL

2012-10-12 - a33ed6b / d2fcb35 - lavu 51.76.100 / 51.44.0 - pixdesc.h
  Add functions for accessing pixel format descriptors.
  Accessing the av_pix_fmt_descriptors array directly is now
  deprecated.

2012-10-11 - f391e40 / 9a92aea - lavu 51.75.100 / 51.43.0 - aes.h, md5.h, sha.h, tree.h
  Add functions for allocating the opaque contexts for the algorithms,

2012-10-10 - de31814 / b522000 - lavf 54.32.100 / 54.18.0 - avio.h
  Add avio_closep to complement avio_close.

2012-10-08 - ae77266 / 78071a1 - lavu 51.74.100 / 51.42.0 - pixfmt.h
  Rename PixelFormat to AVPixelFormat and all PIX_FMT_* to AV_PIX_FMT_*.
  To provide backwards compatibility, PixelFormat is now #defined as
  AVPixelFormat.
  Note that this can break user code that includes pixfmt.h and uses the
  'PixelFormat' identifier. Such code should either #undef PixelFormat
  or stop using the PixelFormat name.

2012-10-05 - 55c49af / e7ba5b1 - lavr 1.0.0 - avresample.h
  Data planes parameters to avresample_convert() and
  avresample_read() are now uint8_t** instead of void**.
  Libavresample is now stable.

2012-09-24 - 46a3595 / a42aada - lavc 54.59.100 / 54.28.0 - avcodec.h
  Add avcodec_free_frame(). This function must now
  be used for freeing an AVFrame.

2012-09-12 - e3e09f2 / 8919fee - lavu 51.73.100 / 51.41.0 - audioconvert.h
  Added AV_CH_LOW_FREQUENCY_2 channel mask value.

2012-09-04 - b21b5b0 / 686a329 - lavu 51.71.100 / 51.40.0 - opt.h
  Reordered the fields in default_val in AVOption, changed which
  default_val field is used for which AVOptionType.

2012-08-30 - 98298eb / a231832 - lavc 54.54.101 / 54.26.1 - avcodec.h
  Add codec descriptor properties AV_CODEC_PROP_LOSSY and
  AV_CODEC_PROP_LOSSLESS.

2012-08-18 - lavc 54.26 - avcodec.h
  Add codec descriptors for accessing codec properties without having
  to refer to a specific decoder or encoder.

  f5f3684 / c223d79 - Add an AVCodecDescriptor struct and functions
            avcodec_descriptor_get() and avcodec_descriptor_next().
  f5f3684 / 51efed1 - Add AVCodecDescriptor.props and AV_CODEC_PROP_INTRA_ONLY.
  6c180b3 / 91e59fe - Add avcodec_descriptor_get_by_name().

2012-08-08 - f5f3684 / 987170c - lavu 51.68.100 / 51.38.0 - dict.h
  Add av_dict_count().

2012-08-07 - 7a72695 / 104e10f - lavc 54.51.100 / 54.25.0 - avcodec.h
  Rename CodecID to AVCodecID and all CODEC_ID_* to AV_CODEC_ID_*.
  To provide backwards compatibility, CodecID is now #defined as AVCodecID.
  Note that this can break user code that includes avcodec.h and uses the
  'CodecID' identifier. Such code should either #undef CodecID or stop using the
  CodecID name.

2012-08-03 - e776ee8 / 239fdf1 - lavu 51.66.101 / 51.37.1 - cpu.h
                       lsws 2.1.1   - swscale.h
  Rename AV_CPU_FLAG_MMX2  ---> AV_CPU_FLAG_MMXEXT.
  Rename SWS_CPU_CAPS_MMX2 ---> SWS_CPU_CAPS_MMXEXT.

2012-07-29 - 7c26761 / 681ed00 - lavf 54.22.100 / 54.13.0 - avformat.h
  Add AVFMT_FLAG_NOBUFFER for low latency use cases.

2012-07-10 - fbe0245 / f3e5e6f - lavu 51.65.100 / 51.37.0
  Add av_malloc_array() and av_mallocz_array()

2012-06-22 - e847f41 / d3d3a32 - lavu 51.61.100 / 51.34.0
  Add av_usleep()

2012-06-20 - 4da42eb / ae0a301 - lavu 51.60.100 / 51.33.0
  Move av_gettime() to libavutil, add libavutil/time.h

2012-06-09 - 82edf67 / 3971be0 - lavr 0.0.3
  Add a parameter to avresample_build_matrix() for Dolby/DPLII downmixing.

2012-06-12 - c7b9eab / 9baeff9 - lavfi 2.79.100 / 2.23.0 - avfilter.h
  Add AVFilterContext.nb_inputs/outputs. Deprecate
  AVFilterContext.input/output_count.

2012-06-12 - c7b9eab / 84b9fbe - lavfi 2.79.100 / 2.22.0 - avfilter.h
  Add avfilter_pad_get_type() and avfilter_pad_get_name(). Those
  should now be used instead of accessing AVFilterPad members
  directly.

2012-06-12 - 3630a07 / b0f0dfc - lavu 51.57.100 / 51.32.0 - audioconvert.h
  Add av_get_channel_layout_channel_index(), av_get_channel_name()
  and av_channel_layout_extract_channel().

2012-05-25 - 53ce990 / 154486f - lavu 51.55.100 / 51.31.0 - opt.h
  Add av_opt_set_bin()

2012-05-15 - lavfi 2.74.100 / 2.17.0
  Add support for audio filters
  61930bd / ac71230, 1cbf7fb / a2cd9be - add video/audio buffer sink in a new installed
                    header buffersink.h
  1cbf7fb / 720c6b7 - add av_buffersrc_write_frame(), deprecate
            av_vsrc_buffer_add_frame()
  61930bd / ab16504 - add avfilter_copy_buf_props()
  61930bd / 9453c9e - add extended_data to AVFilterBuffer
  61930bd / 1b8c927 - add avfilter_get_audio_buffer_ref_from_arrays()

2012-05-09 - lavu 51.53.100 / 51.30.0 - samplefmt.h
  61930bd / 142e740 - add av_samples_copy()
  61930bd / 6d7f617 - add av_samples_set_silence()

2012-05-09 - 61930bd / a5117a2 - lavc 54.21.101 / 54.13.1
  For audio formats with fixed frame size, the last frame
  no longer needs to be padded with silence, libavcodec
  will handle this internally (effectively all encoders
  behave as if they had CODEC_CAP_SMALL_LAST_FRAME set).

2012-05-07 - 653d117 / 828bd08 - lavc 54.20.100 / 54.13.0 - avcodec.h
  Add sample_rate and channel_layout fields to AVFrame.

2012-05-01 - 2330eb1 / 4010d72 - lavr 0.0.1
  Change AV_MIX_COEFF_TYPE_Q6 to AV_MIX_COEFF_TYPE_Q8.

2012-04-25 - e890b68 / 3527a73 - lavu 51.48.100 / 51.29.0 - cpu.h
  Add av_parse_cpu_flags()

2012-04-24 - 3ead79e / c8af852 - lavr 0.0.0
  Add libavresample audio conversion library

2012-04-20 - 3194ab7 / 0c0d1bc - lavu 51.47.100 / 51.28.0 - audio_fifo.h
  Add audio FIFO functions:
    av_audio_fifo_free()
    av_audio_fifo_alloc()
    av_audio_fifo_realloc()
    av_audio_fifo_write()
    av_audio_fifo_read()
    av_audio_fifo_drain()
    av_audio_fifo_reset()
    av_audio_fifo_size()
    av_audio_fifo_space()

2012-04-14 - lavfi 2.70.100 / 2.16.0 - avfiltergraph.h
  7432bcf / d7bcc71 Add avfilter_graph_parse2().

2012-04-08 - 6bfb304 / 4d693b0 - lavu 51.46.100 / 51.27.0 - samplefmt.h
  Add av_get_packed_sample_fmt() and av_get_planar_sample_fmt()

2012-03-21 - b75c67d - lavu 51.43.100
  Add bprint.h for bprint API.

2012-02-21 - 9cbf17e - lavc 54.4.100
  Add av_get_pcm_codec() function.

2012-02-16 - 560b224 - libswr 0.7.100
  Add swr_set_matrix() function.

2012-02-09 - c28e7af - lavu 51.39.100
  Add a new installed header libavutil/timestamp.h with timestamp
  utilities.

2012-02-06 - 70ffda3 - lavu 51.38.100
  Add av_parse_ratio() function to parseutils.h.

2012-02-06 - 70ffda3 - lavu 51.38.100
  Add AV_LOG_MAX_OFFSET macro to log.h.

2012-02-02 - 0eaa123 - lavu 51.37.100
  Add public timecode helpers.

2012-01-24 - 0c3577b - lavfi 2.60.100
  Add avfilter_graph_dump.

2012-03-20 - 0ebd836 / 3c90cc2 - lavfo 54.2.0
  Deprecate av_read_packet(), use av_read_frame() with
  AVFMT_FLAG_NOPARSE | AVFMT_FLAG_NOFILLIN in AVFormatContext.flags

2012-03-05 - lavc 54.10.100 / 54.8.0
  f095391 / 6699d07 Add av_get_exact_bits_per_sample()
  f095391 / 9524cf7 Add av_get_audio_frame_duration()

2012-03-04 - 2af8f2c / 44fe77b - lavc 54.8.100 / 54.7.0 - avcodec.h
  Add av_codec_is_encoder/decoder().

2012-03-01 - 1eb7f39 / 442c132 - lavc 54.5.100 / 54.3.0 - avcodec.h
  Add av_packet_shrink_side_data.

2012-02-29 - 79ae084 / dd2a4bc - lavf 54.2.100 / 54.2.0 - avformat.h
  Add AVStream.attached_pic and AV_DISPOSITION_ATTACHED_PIC,
  used for dealing with attached pictures/cover art.

2012-02-25 - 305e4b3 / c9bca80 - lavu 51.41.100 / 51.24.0 - error.h
  Add AVERROR_UNKNOWN
  NOTE: this was backported to 0.8

2012-02-20 - eadd426 / e9cda85 - lavc 54.2.100 / 54.2.0
  Add duration field to AVCodecParserContext

2012-02-20 - eadd426 / 0b42a93 - lavu 51.40.100 / 51.23.1 - mathematics.h
  Add av_rescale_q_rnd()

2012-02-08 - f2b20b7 / 38d5533 - lavu 51.38.101 / 51.22.1 - pixdesc.h
  Add PIX_FMT_PSEUDOPAL flag.

2012-02-08 - f2b20b7 / 52f82a1 - lavc 54.2.100 / 54.1.0
  Add avcodec_encode_video2() and deprecate avcodec_encode_video().

2012-02-01 - 4c677df / 316fc74 - lavc 54.1.0
  Add av_fast_padded_malloc() as alternative for av_realloc() when aligned
  memory is required. The buffer will always have FF_INPUT_BUFFER_PADDING_SIZE
  zero-padded bytes at the end.

2012-01-31 - a369a6b / dd6d3b0 - lavf 54.1.0
  Add avformat_get_riff_video_tags() and avformat_get_riff_audio_tags().
  NOTE: this was backported to 0.8

2012-01-31 - a369a6b / af08d9a - lavc 54.1.0
  Add avcodec_is_open() function.
  NOTE: this was backported to 0.8

2012-01-30 - 151ecc2 / 8b93312 - lavu 51.36.100 / 51.22.0 - intfloat.h
  Add a new installed header libavutil/intfloat.h with int/float punning
  functions.
  NOTE: this was backported to 0.8

2012-01-25 - lavf 53.31.100 / 53.22.0
  3c5fe5b / f1caf01 Allow doing av_write_frame(ctx, NULL) for flushing possible
          buffered data within a muxer. Added AVFMT_ALLOW_FLUSH for
          muxers supporting it (av_write_frame makes sure it is called
          only for muxers with this flag).

2012-01-15 - lavc 53.56.105 / 53.34.0
  New audio encoding API:
  67f5650 / b2c75b6 Add CODEC_CAP_VARIABLE_FRAME_SIZE capability for use by audio
          encoders.
  67f5650 / 5ee5fa0 Add avcodec_fill_audio_frame() as a convenience function.
  67f5650 / b2c75b6 Add avcodec_encode_audio2() and deprecate avcodec_encode_audio().
          Add AVCodec.encode2().

2012-01-12 - b18e17e / 3167dc9 - lavfi 2.59.100 / 2.15.0
  Add a new installed header -- libavfilter/version.h -- with version macros.

2011-12-08 - a502939 - lavfi 2.52.0
  Add av_buffersink_poll_frame() to buffersink.h.

2011-12-08 - 26c6fec - lavu 51.31.0
  Add av_log_format_line.

2011-12-03 - 976b095 - lavu 51.30.0
  Add AVERROR_BUG.

2011-11-24 - 573ffbb - lavu 51.28.1
  Add av_get_alt_sample_fmt() to samplefmt.h.

2011-11-03 - 96949da - lavu 51.23.0
  Add av_strcasecmp() and av_strncasecmp() to avstring.h.

2011-10-20 - b35e9e1 - lavu 51.22.0
  Add av_strtok() to avstring.h.

2012-01-03 - ad1c8dd / b73ec05 - lavu 51.34.100 / 51.21.0
  Add av_popcount64

2011-12-18 - 7c29313 / 8400b12 - lavc 53.46.1 / 53.28.1
  Deprecate AVFrame.age. The field is unused.

2011-12-12 - 8bc7fe4 / 5266045 - lavf 53.25.0 / 53.17.0
  Add avformat_close_input().
  Deprecate av_close_input_file() and av_close_input_stream().

2011-12-02 - e4de716 / 0eea212 - lavc 53.40.0 / 53.25.0
  Add nb_samples and extended_data fields to AVFrame.
  Deprecate AVCODEC_MAX_AUDIO_FRAME_SIZE.
  Deprecate avcodec_decode_audio3() in favor of avcodec_decode_audio4().
  avcodec_decode_audio4() writes output samples to an AVFrame, which allows
  audio decoders to use get_buffer().

2011-12-04 - e4de716 / 560f773 - lavc 53.40.0 / 53.24.0
  Change AVFrame.data[4]/base[4]/linesize[4]/error[4] to [8] at next major bump.
  Change AVPicture.data[4]/linesize[4] to [8] at next major bump.
  Change AVCodecContext.error[4] to [8] at next major bump.
  Add AV_NUM_DATA_POINTERS to simplify the bump transition.

2011-11-23 - 8e576d5 / bbb46f3 - lavu 51.27.0 / 51.18.0
  Add av_samples_get_buffer_size(), av_samples_fill_arrays(), and
  av_samples_alloc(), to samplefmt.h.

2011-11-23 - 8e576d5 / 8889cc4 - lavu 51.27.0 / 51.17.0
  Add planar sample formats and av_sample_fmt_is_planar() to samplefmt.h.

2011-11-19 - dbb38bc / f3a29b7 - lavc 53.36.0 / 53.21.0
  Move some AVCodecContext fields to a new private struct, AVCodecInternal,
  which is accessed from a new field, AVCodecContext.internal.
  - fields moved:
      AVCodecContext.internal_buffer       --> AVCodecInternal.buffer
      AVCodecContext.internal_buffer_count --> AVCodecInternal.buffer_count
      AVCodecContext.is_copy               --> AVCodecInternal.is_copy

2011-11-16 - 8709ba9 / 6270671 - lavu 51.26.0 / 51.16.0
  Add av_timegm()

2011-11-13 - lavf 53.21.0 / 53.15.0
  New interrupt callback API, allowing per-AVFormatContext/AVIOContext
  interrupt callbacks.
  5f268ca / 6aa0b98 Add AVIOInterruptCB struct and the interrupt_callback field to
          AVFormatContext.
  5f268ca / 1dee0ac Add avio_open2() with additional parameters. Those are
          an interrupt callback and an options AVDictionary.
          This will allow passing AVOptions to protocols after lavf
          54.0.

2011-11-06 - 13b7781 / ba04ecf - lavu 51.24.0 / 51.14.0
  Add av_strcasecmp() and av_strncasecmp() to avstring.h.

2011-11-06 - 13b7781 / 07b172f - lavu 51.24.0 / 51.13.0
  Add av_toupper()/av_tolower()

2011-11-05 - d8cab5c / b6d08f4 - lavf 53.19.0 / 53.13.0
  Add avformat_network_init()/avformat_network_deinit()

2011-10-27 - 6faf0a2 / 512557b - lavc 53.24.0 / 53.15.0
  Remove avcodec_parse_frame.
  Deprecate AVCodecContext.parse_only and CODEC_CAP_PARSE_ONLY.

2011-10-19 - d049257 / 569129a - lavf 53.17.0 / 53.10.0
  Add avformat_new_stream(). Deprecate av_new_stream().

2011-10-13 - 91eb1b1 / b631fba - lavf 53.16.0 / 53.9.0
  Add AVFMT_NO_BYTE_SEEK AVInputFormat flag.

2011-10-12 - lavu 51.21.0 / 51.12.0
  AVOptions API rewrite.

  - f884ef0 / 145f741 FF_OPT_TYPE* renamed to AV_OPT_TYPE_*
  - new setting/getting functions with slightly different semantics:
        f884ef0 / dac66da av_set_string3 -> av_opt_set
                av_set_double  -> av_opt_set_double
                av_set_q       -> av_opt_set_q
                av_set_int     -> av_opt_set_int

        f884ef0 / 41d9d51 av_get_string  -> av_opt_get
                av_get_double  -> av_opt_get_double
                av_get_q       -> av_opt_get_q
                av_get_int     -> av_opt_get_int

  - f884ef0 / 8c5dcaa trivial rename av_next_option -> av_opt_next
  - f884ef0 / 641c7af new functions - av_opt_child_next, av_opt_child_class_next
    and av_opt_find2()

2011-09-22 - a70e787 - lavu 51.17.0
  Add av_x_if_null().

2011-09-18 - 645cebb - lavc 53.16.0
  Add showall flag2

2011-09-16 - ea8de10 - lavfi 2.42.0
  Add avfilter_all_channel_layouts.

2011-09-16 - 9899037 - lavfi 2.41.0
  Rename avfilter_all_* function names to avfilter_make_all_*.

  In particular, apply the renames:
  avfilter_all_formats         -> avfilter_make_all_formats
  avfilter_all_channel_layouts -> avfilter_make_all_channel_layouts
  avfilter_all_packing_formats -> avfilter_make_all_packing_formats

2011-09-12 - 4381bdd - lavfi 2.40.0
  Change AVFilterBufferRefAudioProps.sample_rate type from uint32_t to int.

2011-09-12 - 2c03174 - lavfi 2.40.0
  Simplify signature for avfilter_get_audio_buffer(), make it
  consistent with avfilter_get_video_buffer().

2011-09-06 - 4f7dfe1 - lavfi 2.39.0
  Rename libavfilter/vsink_buffer.h to libavfilter/buffersink.h.

2011-09-06 - c4415f6 - lavfi 2.38.0
  Unify video and audio sink API.

  In particular, add av_buffersink_get_buffer_ref(), deprecate
  av_vsink_buffer_get_video_buffer_ref() and change the value for the
  opaque field passed to the abuffersink init function.

2011-09-04 - 61e2e29 - lavu 51.16.0
  Add av_asprintf().

2011-08-22 - dacd827 - lavf 53.10.0
  Add av_find_program_from_stream().

2011-08-20 - 69e2c1a - lavu 51.13.0
  Add av_get_media_type_string().

2011-09-03 - 1889c67 / fb4ca26 - lavc 53.13.0
                       lavf 53.11.0
                       lsws  2.1.0
  Add {avcodec,avformat,sws}_get_class().

2011-08-03 - 1889c67 / c11fb82 - lavu 51.15.0
  Add AV_OPT_SEARCH_FAKE_OBJ flag for av_opt_find() function.

2011-08-14 - 323b930 - lavu 51.12.0
  Add av_fifo_peek2(), deprecate av_fifo_peek().

2011-08-26 - lavu 51.14.0 / 51.9.0
  - 976a8b2 / add41de..976a8b2 / abc78a5 Do not include intfloat_readwrite.h,
    mathematics.h, rational.h, pixfmt.h, or log.h from avutil.h.

2011-08-16 - 27fbe31 / 48f9e45 - lavf 53.11.0 / 53.8.0
  Add avformat_query_codec().

2011-08-16 - 27fbe31 / bca06e7 - lavc 53.11.0
  Add avcodec_get_type().

2011-08-06 - 0cb233c / 2f63440 - lavf 53.7.0
  Add error_recognition to AVFormatContext.

2011-08-02 - 1d186e9 / 9d39cbf - lavc 53.9.1
  Add AV_PKT_FLAG_CORRUPT AVPacket flag.

2011-07-16 - b57df29 - lavfi 2.27.0
  Add audio packing negotiation fields and helper functions.

  In particular, add AVFilterPacking enum, planar, in_packings and
  out_packings fields to AVFilterLink, and the functions:
  avfilter_set_common_packing_formats()
  avfilter_all_packing_formats()

2011-07-10 - 3602ad7 / a67c061 - lavf 53.6.0
  Add avformat_find_stream_info(), deprecate av_find_stream_info().
  NOTE: this was backported to 0.7

2011-07-10 - 3602ad7 / 0b950fe - lavc 53.8.0
  Add avcodec_open2(), deprecate avcodec_open().
  NOTE: this was backported to 0.7

  Add avcodec_alloc_context3. Deprecate avcodec_alloc_context() and
  avcodec_alloc_context2().

2011-07-01 - b442ca6 - lavf 53.5.0 - avformat.h
  Add function av_get_output_timestamp().

2011-06-28 - 5129336 - lavu 51.11.0 - avutil.h
  Define the AV_PICTURE_TYPE_NONE value in AVPictureType enum.

2011-06-19 - fd2c0a5 - lavfi 2.23.0 - avfilter.h
  Add layout negotiation fields and helper functions.

  In particular, add in_chlayouts and out_chlayouts to AVFilterLink,
  and the functions:
  avfilter_set_common_sample_formats()
  avfilter_set_common_channel_layouts()
  avfilter_all_channel_layouts()

2011-06-19 - 527ca39 - lavfi 2.22.0 - AVFilterFormats
  Change type of AVFilterFormats.formats from int * to int64_t *,
  and update formats handling API accordingly.

  avfilter_make_format_list() still takes a int32_t array and converts
  it to int64_t. A new function, avfilter_make_format64_list(), that
  takes int64_t arrays has been added.

2011-06-19 - 44f669e - lavfi 2.21.0 - vsink_buffer.h
  Add video sink buffer and vsink_buffer.h public header.

2011-06-12 - 9fdf772 - lavfi 2.18.0 - avcodec.h
  Add avfilter_get_video_buffer_ref_from_frame() function in
  libavfilter/avcodec.h.

2011-06-12 - c535494 - lavfi 2.17.0 - avfiltergraph.h
  Add avfilter_inout_alloc() and avfilter_inout_free() functions.

2011-06-12 - 6119b23 - lavfi 2.16.0 - avfilter_graph_parse()
  Change avfilter_graph_parse() signature.

2011-06-23 - 686959e / 67e9ae1 - lavu 51.10.0 / 51.8.0 - attributes.h
  Add av_printf_format().

2011-06-16 - 2905e3f / 05e84c9, 2905e3f / 25de595 - lavf 53.4.0 / 53.2.0 - avformat.h
  Add avformat_open_input and avformat_write_header().
  Deprecate av_open_input_stream, av_open_input_file,
  AVFormatParameters and av_write_header.

2011-06-16 - 2905e3f / 7e83e1c, 2905e3f / dc59ec5 - lavu 51.9.0 / 51.7.0 - opt.h
  Add av_opt_set_dict() and av_opt_find().
  Deprecate av_find_opt().
  Add AV_DICT_APPEND flag.

2011-06-10 - 45fb647 / cb7c11c - lavu 51.6.0 - opt.h
  Add av_opt_flag_is_set().

2011-06-10 - c381960 - lavfi 2.15.0 - avfilter_get_audio_buffer_ref_from_arrays
  Add avfilter_get_audio_buffer_ref_from_arrays() to avfilter.h.

2011-06-09 - f9ecb84 / d9f80ea - lavu 51.8.0 - AVMetadata
  Move AVMetadata from lavf to lavu and rename it to
  AVDictionary -- new installed header dict.h.
  All av_metadata_* functions renamed to av_dict_*.

2011-06-07 - d552f61 / a6703fa - lavu 51.8.0 - av_get_bytes_per_sample()
  Add av_get_bytes_per_sample() in libavutil/samplefmt.h.
  Deprecate av_get_bits_per_sample_fmt().

2011-06-05 - f956924 / b39b062 - lavu 51.8.0 - opt.h
  Add av_opt_free convenience function.

2011-06-06 - 95a0242 - lavfi 2.14.0 - AVFilterBufferRefAudioProps
  Remove AVFilterBufferRefAudioProps.size, and use nb_samples in
  avfilter_get_audio_buffer() and avfilter_default_get_audio_buffer() in
  place of size.

2011-06-06 - 0bc2cca - lavu 51.6.0 - av_samples_alloc()
  Switch nb_channels and nb_samples parameters order in
  av_samples_alloc().

2011-06-06 - e1c7414 - lavu 51.5.0 - av_samples_*
  Change the data layout created by av_samples_fill_arrays() and
  av_samples_alloc().

2011-06-06 - 27bcf55 - lavfi 2.13.0 - vsrc_buffer.h
  Make av_vsrc_buffer_add_video_buffer_ref() accepts an additional
  flags parameter in input.

2011-06-03 - e977ca2 - lavfi 2.12.0 - avfilter_link_free()
  Add avfilter_link_free() function.

2011-06-02 - 5ad38d9 - lavu 51.4.0 - av_force_cpu_flags()
  Add av_cpu_flags() in libavutil/cpu.h.

2011-05-28 - e71f260 - lavu 51.3.0 - pixdesc.h
  Add av_get_pix_fmt_name() in libavutil/pixdesc.h, and deprecate
  avcodec_get_pix_fmt_name() in libavcodec/avcodec.h in its favor.

2011-05-25 - 39e4206 / 30315a8 - lavf 53.3.0 - avformat.h
  Add fps_probe_size to AVFormatContext.

2011-05-22 - 5ecdfd0 - lavf 53.2.0 - avformat.h
  Introduce avformat_alloc_output_context2() and deprecate
  avformat_alloc_output_context().

2011-05-22 - 83db719 - lavfi 2.10.0 - vsrc_buffer.h
  Make libavfilter/vsrc_buffer.h public.

2011-05-19 - c000a9f - lavfi 2.8.0 - avcodec.h
  Add av_vsrc_buffer_add_frame() to libavfilter/avcodec.h.

2011-05-14 - 9fdf772 - lavfi 2.6.0 - avcodec.h
  Add avfilter_get_video_buffer_ref_from_frame() to libavfilter/avcodec.h.

2011-05-18 - 75a37b5 / 64150ff - lavc 53.7.0 - AVCodecContext.request_sample_fmt
  Add request_sample_fmt field to AVCodecContext.

2011-05-10 - 59eb12f / 188dea1 - lavc 53.6.0 - avcodec.h
  Deprecate AVLPCType and the following fields in
  AVCodecContext: lpc_coeff_precision, prediction_order_method,
  min_partition_order, max_partition_order, lpc_type, lpc_passes.
  Corresponding FLAC encoder options should be used instead.

2011-05-07 - 9fdf772 - lavfi 2.5.0 - avcodec.h
  Add libavfilter/avcodec.h header and avfilter_copy_frame_props()
  function.

2011-05-07 - 18ded93 - lavc 53.5.0 - AVFrame
  Add format field to AVFrame.

2011-05-07 - 22333a6 - lavc 53.4.0 - AVFrame
  Add width and height fields to AVFrame.

2011-05-01 - 35fe66a - lavfi 2.4.0 - avfilter.h
  Rename AVFilterBufferRefVideoProps.pixel_aspect to
  sample_aspect_ratio.

2011-05-01 - 77e9dee - lavc 53.3.0 - AVFrame
  Add a sample_aspect_ratio field to AVFrame.

2011-05-01 - 1ba5727 - lavc 53.2.0 - AVFrame
  Add a pkt_pos field to AVFrame.

2011-04-29 - 35ceaa7 - lavu 51.2.0 - mem.h
  Add av_dynarray_add function for adding
  an element to a dynamic array.

2011-04-26 - d7e5aeb / bebe72f - lavu 51.1.0 - avutil.h
  Add AVPictureType enum and av_get_picture_type_char(), deprecate
  FF_*_TYPE defines and av_get_pict_type_char() defined in
  libavcodec/avcodec.h.

2011-04-26 - d7e5aeb / 10d3940 - lavfi 2.3.0 - avfilter.h
  Add pict_type and key_frame fields to AVFilterBufferRefVideo.

2011-04-26 - d7e5aeb / 7a11c82 - lavfi 2.2.0 - vsrc_buffer
  Add sample_aspect_ratio fields to vsrc_buffer arguments

2011-04-21 - 8772156 / 94f7451 - lavc 53.1.0 - avcodec.h
  Add CODEC_CAP_SLICE_THREADS for codecs supporting sliced threading.

2011-04-15 - lavc 52.120.0 - avcodec.h
  AVPacket structure got additional members for passing side information:
    c407984 / 4de339e introduce side information for AVPacket
    c407984 / 2d8591c make containers pass palette change in AVPacket

2011-04-12 - lavf 52.107.0 - avio.h
  Avio cleanup, part II - deprecate the entire URLContext API:
    c55780d / 175389c add avio_check as a replacement for url_exist
    9891004 / ff1ec0c add avio_pause and avio_seek_time as replacements
            for _av_url_read_fseek/fpause
    d4d0932 / cdc6a87 deprecate av_protocol_next(), avio_enum_protocols
            should be used instead.
    c88caa5 / 80c6e23 rename url_set_interrupt_cb->avio_set_interrupt_cb.
    c88caa5 / f87b1b3 rename open flags: URL_* -> AVIO_*
    d4d0932 / f8270bb add avio_enum_protocols.
    d4d0932 / 5593f03 deprecate URLProtocol.
    d4d0932 / c486dad deprecate URLContext.
    d4d0932 / 026e175 deprecate the typedef for URLInterruptCB
    c88caa5 / 8e76a19 deprecate av_register_protocol2.
    11d7841 / b840484 deprecate URL_PROTOCOL_FLAG_NESTED_SCHEME
    11d7841 / 1305d93 deprecate av_url_read_seek
    11d7841 / fa104e1 deprecate av_url_read_pause
    434f248 / 727c7aa deprecate url_get_filename().
    434f248 / 5958df3 deprecate url_max_packet_size().
    434f248 / 1869ea0 deprecate url_get_file_handle().
    434f248 / 32a97d4 deprecate url_filesize().
    434f248 / e52a914 deprecate url_close().
    434f248 / 58a48c6 deprecate url_seek().
    434f248 / 925e908 deprecate url_write().
    434f248 / dce3756 deprecate url_read_complete().
    434f248 / bc371ac deprecate url_read().
    434f248 / 0589da0 deprecate url_open().
    434f248 / 62eaaea deprecate url_connect.
    434f248 / 5652bb9 deprecate url_alloc.
    434f248 / 333e894 deprecate url_open_protocol
    434f248 / e230705 deprecate url_poll and URLPollEntry

2011-04-08 - lavf 52.106.0 - avformat.h
  Minor avformat.h cleanup:
    d4d0932 / a9bf9d8 deprecate av_guess_image2_codec
    d4d0932 / c3675df rename avf_sdp_create->av_sdp_create

2011-04-03 - lavf 52.105.0 - avio.h
  Large-scale renaming/deprecating of AVIOContext-related functions:
    2cae980 / 724f6a0 deprecate url_fdopen
    2cae980 / 403ee83 deprecate url_open_dyn_packet_buf
    2cae980 / 6dc7d80 rename url_close_dyn_buf       -> avio_close_dyn_buf
    2cae980 / b92c545 rename url_open_dyn_buf        -> avio_open_dyn_buf
    2cae980 / 8978fed introduce an AVIOContext.seekable field as a replacement for
            AVIOContext.is_streamed and url_is_streamed()
    1caa412 / b64030f deprecate get_checksum()
    1caa412 / 4c4427a deprecate init_checksum()
    2fd41c9 / 4ec153b deprecate udp_set_remote_url/get_local_port
    4fa0e24 / 933e90a deprecate av_url_read_fseek/fpause
    4fa0e24 / 8d9769a deprecate url_fileno
    0fecf26 / b7f2fdd rename put_flush_packet -> avio_flush
    0fecf26 / 35f1023 deprecate url_close_buf
    0fecf26 / 83fddae deprecate url_open_buf
    0fecf26 / d9d86e0 rename url_fprintf -> avio_printf
    0fecf26 / 59f65d9 deprecate url_setbufsize
    6947b0c / 3e68b3b deprecate url_ferror
    e8bb2e2 deprecate url_fget_max_packet_size
    76aa876 rename url_fsize -> avio_size
    e519753 deprecate url_fgetc
    655e45e deprecate url_fgets
    a2704c9 rename url_ftell -> avio_tell
    e16ead0 deprecate get_strz() in favor of avio_get_str
    0300db8,2af07d3 rename url_fskip -> avio_skip
    6b4aa5d rename url_fseek -> avio_seek
    61840b4 deprecate put_tag
    22a3212 rename url_fopen/fclose -> avio_open/close.
    0ac8e2b deprecate put_nbyte
    77eb550 rename put_byte          -> avio_w8
                   put_[b/l]e<type>  -> avio_w[b/l]<type>
                   put_buffer        -> avio_write
    b7effd4 rename get_byte          -> avio_r8,
                   get_[b/l]e<type>  -> avio_r[b/l]<type>
                   get_buffer        -> avio_read
    b3db9ce deprecate get_partial_buffer
    8d9ac96 rename av_alloc_put_byte -> avio_alloc_context

2011-03-25 - 27ef7b1 / 34b47d7 - lavc 52.115.0 - AVCodecContext.audio_service_type
  Add audio_service_type field to AVCodecContext.

2011-03-17 - e309fdc - lavu 50.40.0 - pixfmt.h
  Add PIX_FMT_BGR48LE and PIX_FMT_BGR48BE pixel formats

2011-03-02 - 863c471 - lavf  52.103.0 - av_pkt_dump2, av_pkt_dump_log2
  Add new functions av_pkt_dump2, av_pkt_dump_log2 that uses the
  source stream timebase for outputting timestamps. Deprecate
  av_pkt_dump and av_pkt_dump_log.

2011-02-20 - e731b8d - lavf  52.102.0 - avio.h
  * e731b8d - rename init_put_byte() to ffio_init_context(), deprecating the
              original, and move it to a private header so it is no longer
              part of our public API. Instead, use av_alloc_put_byte().
  * ae628ec - rename ByteIOContext to AVIOContext.

2011-02-16 - 09d171b - lavf  52.101.0 - avformat.h
                       lavu  52.39.0  - parseutils.h
  * 610219a - Add av_ prefix to dump_format().
  * f6c7375 - Replace parse_date() in lavf with av_parse_time() in lavu.
  * ab0287f - Move find_info_tag from lavf to lavu and add av_prefix to it.

2011-02-15 - lavu 52.38.0 - merge libavcore
  libavcore is merged back completely into libavutil

2011-02-10 - 55bad0c - lavc 52.113.0 - vbv_delay
  Add vbv_delay field to AVCodecContext

2011-02-14 - 24a83bd - lavf 52.100.0 - AV_DISPOSITION_CLEAN_EFFECTS
  Add AV_DISPOSITION_CLEAN_EFFECTS disposition flag.

2011-02-14 - 910b5b8 - lavfi 1.76.0 - AVFilterLink sample_aspect_ratio
  Add sample_aspect_ratio field to AVFilterLink.

2011-02-10 - 12c14cd - lavf 52.99.0 - AVStream.disposition
  Add AV_DISPOSITION_HEARING_IMPAIRED and AV_DISPOSITION_VISUAL_IMPAIRED.

2011-02-09 - c0b102c - lavc 52.112.0 - avcodec_thread_init()
  Deprecate avcodec_thread_init()/avcodec_thread_free() use; instead
  set thread_count before calling avcodec_open.

2011-02-09 - 37b00b4 - lavc 52.111.0 - threading API
  Add CODEC_CAP_FRAME_THREADS with new restrictions on get_buffer()/
  release_buffer()/draw_horiz_band() callbacks for appropriate codecs.
  Add thread_type and active_thread_type fields to AVCodecContext.

2011-02-08 - 3940caa - lavf 52.98.0 - av_probe_input_buffer
  Add av_probe_input_buffer() to avformat.h for probing format from a
  ByteIOContext.

2011-02-06 - fe174fc - lavf 52.97.0 - avio.h
  Add flag for non-blocking protocols: URL_FLAG_NONBLOCK

2011-02-04 - f124b08 - lavf 52.96.0 - avformat_free_context()
  Add avformat_free_context() in avformat.h.

2011-02-03 - f5b82f4 - lavc 52.109.0 - add CODEC_ID_PRORES
  Add CODEC_ID_PRORES to avcodec.h.

2011-02-03 - fe9a3fb - lavc 52.109.0 - H.264 profile defines
  Add defines for H.264 * Constrained Baseline and Intra profiles

2011-02-02 - lavf 52.95.0
  * 50196a9 - add a new installed header version.h.
  * 4efd5cf, dccbd97, 93b78d1 - add several variants of public
    avio_{put,get}_str* functions.  Deprecate corresponding semi-public
    {put,get}_str*.

2011-02-02 - dfd2a00 - lavu 50.37.0 - log.h
  Make av_dlog public.

2011-01-31 - 7b3ea55 - lavfi 1.76.0 - vsrc_buffer
  Add sample_aspect_ratio fields to vsrc_buffer arguments

2011-01-31 - 910b5b8 - lavfi 1.75.0 - AVFilterLink sample_aspect_ratio
  Add sample_aspect_ratio field to AVFilterLink.

2011-01-15 - a242ac3 - lavfi 1.74.0 - AVFilterBufferRefAudioProps
  Rename AVFilterBufferRefAudioProps.samples_nb to nb_samples.

2011-01-14 - 7f88a5b - lavf 52.93.0 - av_metadata_copy()
  Add av_metadata_copy() in avformat.h.

2011-01-07 - 81c623f - lavc 52.107.0 - deprecate reordered_opaque
  Deprecate reordered_opaque in favor of pkt_pts/dts.

2011-01-07 - 1919fea - lavc 52.106.0 - pkt_dts
  Add pkt_dts to AVFrame, this will in the future allow multithreading decoders
  to not mess up dts.

2011-01-07 - 393cbb9 - lavc 52.105.0 - pkt_pts
  Add pkt_pts to AVFrame.

2011-01-07 - 060ec0a - lavc 52.104.0 - av_get_profile_name()
  Add av_get_profile_name to libavcodec/avcodec.h.

2010-12-27 - 0ccabee - lavfi 1.71.0 - AV_PERM_NEG_LINESIZES
  Add AV_PERM_NEG_LINESIZES in avfilter.h.

2010-12-27 - 9128ae0 - lavf 52.91.0 - av_find_best_stream()
  Add av_find_best_stream to libavformat/avformat.h.

2010-12-27 - 107a7e3 - lavf 52.90.0
  Add AVFMT_NOSTREAMS flag for formats with no streams,
  like e.g. text metadata.

2010-12-22 - 0328b9e - lavu 50.36.0 - file.h
  Add functions av_file_map() and av_file_unmap() in file.h.

2010-12-19 - 0bc55f5 - lavu 50.35.0 - error.h
  Add "not found" error codes:
  AVERROR_DEMUXER_NOT_FOUND
  AVERROR_MUXER_NOT_FOUND
  AVERROR_DECODER_NOT_FOUND
  AVERROR_ENCODER_NOT_FOUND
  AVERROR_PROTOCOL_NOT_FOUND
  AVERROR_FILTER_NOT_FOUND
  AVERROR_BSF_NOT_FOUND
  AVERROR_STREAM_NOT_FOUND

2010-12-09 - c61cdd0 - lavcore 0.16.0 - avcore.h
  Move AV_NOPTS_VALUE, AV_TIME_BASE, AV_TIME_BASE_Q symbols from
  avcodec.h to avcore.h.

2010-12-04 - 16cfc96 - lavc 52.98.0 - CODEC_CAP_NEG_LINESIZES
  Add CODEC_CAP_NEG_LINESIZES codec capability flag in avcodec.h.

2010-12-04 - bb4afa1 - lavu 50.34.0 - av_get_pix_fmt_string()
  Deprecate avcodec_pix_fmt_string() in favor of
  pixdesc.h/av_get_pix_fmt_string().

2010-12-04 - 4da12e3 - lavcore 0.15.0 - av_image_alloc()
  Add av_image_alloc() to libavcore/imgutils.h.

2010-12-02 - 037be76 - lavfi 1.67.0 - avfilter_graph_create_filter()
  Add function avfilter_graph_create_filter() in avfiltergraph.h.

2010-11-25 - 4723bc2 - lavfi 1.65.0 - avfilter_get_video_buffer_ref_from_arrays()
  Add function avfilter_get_video_buffer_ref_from_arrays() in
  avfilter.h.

2010-11-21 - 176a615 - lavcore 0.14.0 - audioconvert.h
  Add a public audio channel API in audioconvert.h, and deprecate the
  corresponding functions in libavcodec:
  avcodec_get_channel_name()
  avcodec_get_channel_layout()
  avcodec_get_channel_layout_string()
  avcodec_channel_layout_num_channels()
  and the CH_* macros defined in libavcodec/avcodec.h.

2010-11-21 - 6bfc268 - lavf 52.85.0 - avformat.h
  Add av_append_packet().

2010-11-21 - a08d918 - lavc 52.97.0 - avcodec.h
  Add av_grow_packet().

2010-11-17 - 0985e1a - lavcore 0.13.0 - parseutils.h
  Add av_parse_color() declared in libavcore/parseutils.h.

2010-11-13 - cb2c971 - lavc 52.95.0 - AVCodecContext
  Add AVCodecContext.subtitle_header and AVCodecContext.subtitle_header_size
  fields.

2010-11-13 - 5aaea02 - lavfi 1.62.0 - avfiltergraph.h
  Make avfiltergraph.h public.

2010-11-13 - 4fcbb2a - lavfi 1.61.0 - avfiltergraph.h
  Remove declarations from avfiltergraph.h for the functions:
  avfilter_graph_check_validity()
  avfilter_graph_config_links()
  avfilter_graph_config_formats()
  which are now internal.
  Use avfilter_graph_config() instead.

2010-11-08 - d2af720 - lavu 50.33.0 - eval.h
  Deprecate functions:
  av_parse_and_eval_expr(),
  av_parse_expr(),
  av_eval_expr(),
  av_free_expr(),
  in favor of the functions:
  av_expr_parse_and_eval(),
  av_expr_parse(),
  av_expr_eval(),
  av_expr_free().

2010-11-08 - 24de0ed - lavfi 1.59.0 - avfilter_free()
  Rename avfilter_destroy() to avfilter_free().
  This change breaks libavfilter API/ABI.

2010-11-07 - 1e80a0e - lavfi 1.58.0 - avfiltergraph.h
  Remove graphparser.h header, move AVFilterInOut and
  avfilter_graph_parse() declarations to libavfilter/avfiltergraph.h.

2010-11-07 - 7313132 - lavfi 1.57.0 - AVFilterInOut
  Rename field AVFilterInOut.filter to AVFilterInOut.filter_ctx.
  This change breaks libavfilter API.

2010-11-04 - 97dd1e4 - lavfi 1.56.0 - avfilter_graph_free()
  Rename avfilter_graph_destroy() to avfilter_graph_free().
  This change breaks libavfilter API/ABI.

2010-11-04 - e15aeea - lavfi 1.55.0 - avfilter_graph_alloc()
  Add avfilter_graph_alloc() to libavfilter/avfiltergraph.h.

2010-11-02 - 6f84cd1 - lavcore 0.12.0 - av_get_bits_per_sample_fmt()
  Add av_get_bits_per_sample_fmt() to libavcore/samplefmt.h and
  deprecate av_get_bits_per_sample_format().

2010-11-02 - d63e456 - lavcore 0.11.0 - samplefmt.h
  Add sample format functions in libavcore/samplefmt.h:
  av_get_sample_fmt_name(),
  av_get_sample_fmt(),
  av_get_sample_fmt_string(),
  and deprecate the corresponding libavcodec/audioconvert.h functions:
  avcodec_get_sample_fmt_name(),
  avcodec_get_sample_fmt(),
  avcodec_sample_fmt_string().

2010-11-02 - 262d1c5 - lavcore 0.10.0 - samplefmt.h
  Define enum AVSampleFormat in libavcore/samplefmt.h, deprecate enum
  SampleFormat.

2010-10-16 - 2a24df9 - lavfi 1.52.0 - avfilter_graph_config()
  Add the function avfilter_graph_config() in avfiltergraph.h.

2010-10-15 - 03700d3 - lavf 52.83.0 - metadata API
  Change demuxers to export metadata in generic format and
  muxers to accept generic format. Deprecate the public
  conversion API.

2010-10-10 - 867ae7a - lavfi 1.49.0 - AVFilterLink.time_base
  Add time_base field to AVFilterLink.

2010-09-27 - c85eef4 - lavu 50.31.0 - av_set_options_string()
  Move av_set_options_string() from libavfilter/parseutils.h to
  libavutil/opt.h.

2010-09-27 - acc0490 - lavfi 1.47.0 - AVFilterLink
  Make the AVFilterLink fields srcpad and dstpad store the pointers to
  the source and destination pads, rather than their indexes.

2010-09-27 - 372e288 - lavu 50.30.0 - av_get_token()
  Move av_get_token() from libavfilter/parseutils.h to
  libavutil/avstring.h.

2010-09-26 - 635d4ae - lsws 0.12.0 - swscale.h
  Add the functions sws_alloc_context() and sws_init_context().

2010-09-26 - 6ed0404 - lavu 50.29.0 - opt.h
  Move libavcodec/opt.h to libavutil/opt.h.

2010-09-24 - 1c1c80f - lavu 50.28.0 - av_log_set_flags()
  Default of av_log() changed due to many problems to the old no repeat
  detection. Read the docs of AV_LOG_SKIP_REPEATED in log.h before
  enabling it for your app!.

2010-09-24 - f66eb58 - lavc 52.90.0 - av_opt_show2()
  Deprecate av_opt_show() in favor or av_opt_show2().

2010-09-14 - bc6f0af - lavu 50.27.0 - av_popcount()
  Add av_popcount() to libavutil/common.h.

2010-09-08 - c6c98d0 - lavu 50.26.0 - av_get_cpu_flags()
  Add av_get_cpu_flags().

2010-09-07 - 34017fd - lavcore 0.9.0 - av_image_copy()
  Add av_image_copy().

2010-09-07 - 9686abb - lavcore 0.8.0 - av_image_copy_plane()
  Add av_image_copy_plane().

2010-09-07 - 9b7269e - lavcore 0.7.0 - imgutils.h
  Adopt hierarchical scheme for the imgutils.h function names,
  deprecate the old names.

2010-09-04 - 7160bb7 - lavu 50.25.0 - AV_CPU_FLAG_*
  Deprecate the FF_MM_* flags defined in libavcodec/avcodec.h in favor
  of the AV_CPU_FLAG_* flags defined in libavutil/cpu.h.

2010-08-26 - 5da19b5 - lavc 52.87.0 - avcodec_get_channel_layout()
  Add avcodec_get_channel_layout() in audioconvert.h.

2010-08-20 - e344336 - lavcore 0.6.0 - av_fill_image_max_pixsteps()
  Rename av_fill_image_max_pixstep() to av_fill_image_max_pixsteps().

2010-08-18 - a6ddf8b - lavcore 0.5.0 - av_fill_image_max_pixstep()
  Add av_fill_image_max_pixstep() in imgutils.h.

2010-08-17 - 4f2d2e4 - lavu 50.24.0 - AV_NE()
  Add the AV_NE macro.

2010-08-17 - ad2c950 - lavfi 1.36.0 - audio framework
  Implement AVFilterBufferRefAudioProps struct for audio properties,
  get_audio_buffer(), filter_samples() functions and related changes.

2010-08-12 - 81c1eca - lavcore 0.4.0 - av_get_image_linesize()
  Add av_get_image_linesize() in imgutils.h.

2010-08-11 - c1db7bf - lavfi 1.34.0 - AVFilterBufferRef
  Resize data and linesize arrays in AVFilterBufferRef to 8.

  This change breaks libavfilter API/ABI.

2010-08-11 - 9f08d80 - lavc 52.85.0 - av_picture_data_copy()
  Add av_picture_data_copy in avcodec.h.

2010-08-11 - 84c0386 - lavfi 1.33.0 - avfilter_open()
  Change avfilter_open() signature:
  AVFilterContext *avfilter_open(AVFilter *filter, const char *inst_name) ->
  int avfilter_open(AVFilterContext **filter_ctx, AVFilter *filter, const char *inst_name);

  This change breaks libavfilter API/ABI.

2010-08-11 - cc80caf - lavfi 1.32.0 - AVFilterBufferRef
  Add a type field to AVFilterBufferRef, and move video specific
  properties to AVFilterBufferRefVideoProps.

  This change breaks libavfilter API/ABI.

2010-08-07 - 5d4890d - lavfi 1.31.0 - AVFilterLink
  Rename AVFilterLink fields:
  AVFilterLink.srcpic    ->  AVFilterLink.src_buf
  AVFilterLink.cur_pic   ->  AVFilterLink.cur_buf
  AVFilterLink.outpic    ->  AVFilterLink.out_buf

2010-08-07 - 7fce481 - lavfi 1.30.0
  Rename functions and fields:
  avfilter_(un)ref_pic       -> avfilter_(un)ref_buffer
  avfilter_copy_picref_props -> avfilter_copy_buffer_ref_props
  AVFilterBufferRef.pic      -> AVFilterBufferRef.buffer

2010-08-07 - ecc8dad - lavfi 1.29.0 - AVFilterBufferRef
  Rename AVFilterPicRef to AVFilterBufferRef.

2010-08-07 - d54e094 - lavfi 1.28.0 - AVFilterBuffer
  Move format field from AVFilterBuffer to AVFilterPicRef.

2010-08-06 - bf176f5 - lavcore 0.3.0 - av_check_image_size()
  Deprecate avcodec_check_dimensions() in favor of the function
  av_check_image_size() defined in libavcore/imgutils.h.

2010-07-30 - 56b5e9d - lavfi 1.27.0 - AVFilterBuffer
  Increase size of the arrays AVFilterBuffer.data and
  AVFilterBuffer.linesize from 4 to 8.

  This change breaks libavfilter ABI.

2010-07-29 - e7bd48a - lavcore 0.2.0 - imgutils.h
  Add functions av_fill_image_linesizes() and
  av_fill_image_pointers(), declared in libavcore/imgutils.h.

2010-07-27 - 126b638 - lavcore 0.1.0 - parseutils.h
  Deprecate av_parse_video_frame_size() and av_parse_video_frame_rate()
  defined in libavcodec in favor of the newly added functions
  av_parse_video_size() and av_parse_video_rate() declared in
  libavcore/parseutils.h.

2010-07-23 - 4485247 - lavu 50.23.0 - mathematics.h
  Add the M_PHI constant definition.

2010-07-22 - bdab614 - lavfi 1.26.0 - media format generalization
  Add a type field to AVFilterLink.

  Change the field types:
  enum PixelFormat format   -> int format   in AVFilterBuffer
  enum PixelFormat *formats -> int *formats in AVFilterFormats
  enum PixelFormat *format  -> int format   in AVFilterLink

  Change the function signatures:
  AVFilterFormats *avfilter_make_format_list(const enum PixelFormat *pix_fmts); ->
  AVFilterFormats *avfilter_make_format_list(const int *fmts);

  int avfilter_add_colorspace(AVFilterFormats **avff, enum PixelFormat pix_fmt); ->
  int avfilter_add_format    (AVFilterFormats **avff, int fmt);

  AVFilterFormats *avfilter_all_colorspaces(void); ->
  AVFilterFormats *avfilter_all_formats    (enum AVMediaType type);

  This change breaks libavfilter API/ABI.

2010-07-21 - aac6ca6 - lavcore 0.0.0
  Add libavcore.

2010-07-17 - b5c582f - lavfi 1.25.0 - AVFilterBuffer
  Remove w and h fields from AVFilterBuffer.

2010-07-17 - f0d77b2 - lavfi 1.24.0 - AVFilterBuffer
  Rename AVFilterPic to AVFilterBuffer.

2010-07-17 - 57fe80f - lavf 52.74.0 - url_fskip()
  Make url_fskip() return an int error code instead of void.

2010-07-11 - 23940f1 - lavc 52.83.0
  Add AVCodecContext.lpc_type and AVCodecContext.lpc_passes fields.
  Add AVLPCType enum.
  Deprecate AVCodecContext.use_lpc.

2010-07-11 - e1d7c88 - lavc 52.82.0 - avsubtitle_free()
  Add a function for free the contents of a AVSubtitle generated by
  avcodec_decode_subtitle.

2010-07-11 - b91d08f - lavu 50.22.0 - bswap.h and intreadwrite.h
  Make the bswap.h and intreadwrite.h API public.

2010-07-08 - ce1cd1c - lavu 50.21.0 - pixdesc.h
  Rename read/write_line() to av_read/write_image_line().

2010-07-07 - 4d508e4 - lavfi 1.21.0 - avfilter_copy_picref_props()
  Add avfilter_copy_picref_props().

2010-07-03 - 2d525ef - lavc 52.79.0
  Add FF_COMPLIANCE_UNOFFICIAL and change all instances of
  FF_COMPLIANCE_INOFFICIAL to use FF_COMPLIANCE_UNOFFICIAL.

2010-07-02 - 89eec74 - lavu 50.20.0 - lfg.h
  Export av_lfg_init(), av_lfg_get(), av_mlfg_get(), and av_bmg_get() through
  lfg.h.

2010-06-28 - a52e2c3 - lavfi 1.20.1 - av_parse_color()
  Extend av_parse_color() syntax, make it accept an alpha value specifier and
  set the alpha value to 255 by default.

2010-06-22 - 735cf6b - lavf 52.71.0 - URLProtocol.priv_data_size, priv_data_class
  Add priv_data_size and priv_data_class to URLProtocol.

2010-06-22 - ffbb289 - lavf 52.70.0 - url_alloc(), url_connect()
  Add url_alloc() and url_connect().

2010-06-22 - 9b07a2d - lavf 52.69.0 - av_register_protocol2()
  Add av_register_protocol2(), deprecating av_register_protocol().

2010-06-09 - 65db058 - lavu 50.19.0 - av_compare_mod()
  Add av_compare_mod() to libavutil/mathematics.h.

2010-06-05 - 0b99215 - lavu 50.18.0 - eval API
  Make the eval API public.

2010-06-04 - 31878fc - lavu 50.17.0 - AV_BASE64_SIZE
  Add AV_BASE64_SIZE() macro.

2010-06-02 - 7e566bb - lavc 52.73.0 - av_get_codec_tag_string()
  Add av_get_codec_tag_string().

2010-06-01 - 2b99142 - lsws 0.11.0 - convertPalette API
  Add sws_convertPalette8ToPacked32() and sws_convertPalette8ToPacked24().

2010-05-26 - 93ebfee - lavc 52.72.0 - CODEC_CAP_EXPERIMENTAL
  Add CODEC_CAP_EXPERIMENTAL flag.
  NOTE: this was backported to 0.6

2010-05-23 - 9977863 - lavu 50.16.0 - av_get_random_seed()
  Add av_get_random_seed().

2010-05-18 - 796ac23 - lavf 52.63.0 - AVFMT_FLAG_RTP_HINT
  Add AVFMT_FLAG_RTP_HINT as possible value for AVFormatContext.flags.
  NOTE: this was backported to 0.6

2010-05-09 - b6bc205 - lavfi 1.20.0 - AVFilterPicRef
  Add interlaced and top_field_first fields to AVFilterPicRef.

------------------------------8<-------------------------------------
                   0.6 branch was cut here
----------------------------->8--------------------------------------

2010-05-01 - 8e2ee18 - lavf 52.62.0 - probe function
  Add av_probe_input_format2 to API, it allows ignoring probe
  results below given score and returns the actual probe score.

2010-04-01 - 3dd6180 - lavf 52.61.0 - metadata API
  Add a flag for av_metadata_set2() to disable overwriting of
  existing tags.

2010-04-01 - 0fb49b5 - lavc 52.66.0
  Add avcodec_get_edge_width().

2010-03-31 - d103218 - lavc 52.65.0
  Add avcodec_copy_context().

2010-03-31 - 1a70d12 - lavf 52.60.0 - av_match_ext()
  Make av_match_ext() public.

2010-03-31 - 1149150 - lavu 50.14.0 - AVMediaType
  Move AVMediaType enum from libavcodec to libavutil.

2010-03-31 - 72415b2 - lavc 52.64.0 - AVMediaType
  Define AVMediaType enum, and use it instead of enum CodecType, which
  is deprecated and will be dropped at the next major bump.

2010-03-25 - 8795823 - lavu 50.13.0 - av_strerror()
  Implement av_strerror().

2010-03-23 - e1484eb - lavc 52.60.0 - av_dct_init()
  Support DCT-I and DST-I.

2010-03-15 - b8819c8 - lavf 52.56.0 - AVFormatContext.start_time_realtime
  Add AVFormatContext.start_time_realtime field.

2010-03-13 - 5bb5c1d - lavfi 1.18.0 - AVFilterPicRef.pos
  Add AVFilterPicRef.pos field.

2010-03-13 - 60c144f - lavu 50.12.0 - error.h
  Move error code definitions from libavcodec/avcodec.h to
  the new public header libavutil/error.h.

2010-03-07 - c709483 - lavc 52.56.0 - avfft.h
  Add public FFT interface.

2010-03-06 - ac6ef86 - lavu 50.11.0 - av_stristr()
  Add av_stristr().

2010-03-03 - 4b83fc0 - lavu 50.10.0 - av_tree_enumerate()
  Add av_tree_enumerate().

2010-02-07 - b687c1a - lavu 50.9.0 - av_compare_ts()
  Add av_compare_ts().

2010-02-05 - 3f3dc76 - lsws 0.10.0 - sws_getCoefficients()
  Add sws_getCoefficients().

2010-02-01 - ca76a11 - lavf 52.50.0 - metadata API
  Add a list of generic tag names, change 'author' -> 'artist',
  'year' -> 'date'.

2010-01-30 - 80a07f6 - lavu 50.8.0 - av_get_pix_fmt()
  Add av_get_pix_fmt().

2010-01-21 - 01cc47d - lsws 0.9.0 - sws_scale()
  Change constness attributes of sws_scale() parameters.

2010-01-10 - 3fb8e77 - lavfi 1.15.0 - avfilter_graph_config_links()
  Add a log_ctx parameter to avfilter_graph_config_links().

2010-01-07 - 8e9767f - lsws 0.8.0 - sws_isSupported{In,Out}put()
  Add sws_isSupportedInput() and sws_isSupportedOutput() functions.

2010-01-06 - c1d662f - lavfi 1.14.0 - avfilter_add_colorspace()
  Change the avfilter_add_colorspace() signature, make it accept an
  (AVFilterFormats **) rather than an (AVFilterFormats *) as before.

2010-01-03 - 4fd1f18 - lavfi 1.13.0 - avfilter_add_colorspace()
  Add avfilter_add_colorspace().

2010-01-02 - 8eb631f - lavf 52.46.0 - av_match_ext()
  Add av_match_ext(), it should be used in place of match_ext().

2010-01-01 - a1f547b - lavf 52.45.0 - av_guess_format()
  Add av_guess_format(), it should be used in place of guess_format().

2009-12-13 - a181981 - lavf 52.43.0 - metadata API
  Add av_metadata_set2(), AV_METADATA_DONT_STRDUP_KEY and
  AV_METADATA_DONT_STRDUP_VAL.

2009-12-13 - 277c733 - lavu 50.7.0 - avstring.h API
  Add av_d2str().

2009-12-13 - 02b398e - lavc 52.42.0 - AVStream
  Add avg_frame_rate.

2009-12-12 - 3ba69a1 - lavu 50.6.0 - av_bmg_next()
  Introduce the av_bmg_next() function.

2009-12-05 - a13a543 - lavfi 1.12.0 - avfilter_draw_slice()
  Add a slice_dir parameter to avfilter_draw_slice().

2009-11-26 - 4cc3f6a - lavfi 1.11.0 - AVFilter
  Remove the next field from AVFilter, this is not anymore required.

2009-11-25 - 1433c4a - lavfi 1.10.0 - avfilter_next()
  Introduce the avfilter_next() function.

2009-11-25 - 86a60fa - lavfi 1.9.0 - avfilter_register()
  Change the signature of avfilter_register() to make it return an
  int. This is required since now the registration operation may fail.

2009-11-25 - 74a0059 - lavu 50.5.0 - pixdesc.h API
  Make the pixdesc.h API public.

2009-10-27 - 243110f - lavfi 1.5.0 - AVFilter.next
  Add a next field to AVFilter, this is used for simplifying the
  registration and management of the registered filters.

2009-10-23 - cccd292 - lavfi 1.4.1 - AVFilter.description
  Add a description field to AVFilter.

2009-10-19 - 6b5dc05 - lavfi 1.3.0 - avfilter_make_format_list()
  Change the interface of avfilter_make_format_list() from
  avfilter_make_format_list(int n, ...) to
  avfilter_make_format_list(enum PixelFormat *pix_fmts).

2009-10-18 - 0eb4ff9 - lavfi 1.0.0 - avfilter_get_video_buffer()
  Make avfilter_get_video_buffer() recursive and add the w and h
  parameters to it.

2009-10-07 - 46c40e4 - lavfi 0.5.1 - AVFilterPic
  Add w and h fields to AVFilterPic.

2009-06-22 - 92400be - lavf 52.34.1 - AVFormatContext.packet_size
  This is now an unsigned int instead of a signed int.

2009-06-19 - a4276ba - lavc 52.32.0 - AVSubtitle.pts
  Add a pts field to AVSubtitle which gives the subtitle packet pts
  in AV_TIME_BASE. Some subtitle de-/encoders (e.g. XSUB) will
  not work right without this.

2009-06-03 - 8f3f2e0 - lavc 52.30.2 - AV_PKT_FLAG_KEY
  PKT_FLAG_KEY has been deprecated and will be dropped at the next
  major version. Use AV_PKT_FLAG_KEY instead.

2009-06-01 - f988ce6 - lavc 52.30.0 - av_lockmgr_register()
  av_lockmgr_register() can be used to register a callback function
  that lavc (and in the future, libraries that depend on lavc) can use
  to implement mutexes. The application should provide a callback function
  that implements the AV_LOCK_* operations described in avcodec.h.
  When the lock manager is registered, FFmpeg is guaranteed to behave
  correctly in a multi-threaded application.

2009-04-30 - ce1d9c8 - lavc 52.28.0 - av_free_packet()
  av_free_packet() is no longer an inline function. It is now exported.

2009-04-11 - 80d403f - lavc 52.25.0 - deprecate av_destruct_packet_nofree()
  Please use NULL instead. This has been supported since r16506
  (lavf > 52.23.1, lavc > 52.10.0).

2009-04-07 - 7a00bba - lavc 52.23.0 - avcodec_decode_video/audio/subtitle
  The old decoding functions are deprecated, all new code should use the
  new functions avcodec_decode_video2(), avcodec_decode_audio3() and
  avcodec_decode_subtitle2(). These new functions take an AVPacket *pkt
  argument instead of a const uint8_t *buf / int buf_size pair.

2009-04-03 - 7b09db3 - lavu 50.3.0 - av_fifo_space()
  Introduce the av_fifo_space() function.

2009-04-02 - fabd246 - lavc 52.23.0 - AVPacket
  Move AVPacket declaration from libavformat/avformat.h to
  libavcodec/avcodec.h.

2009-03-22 - 6e08ca9 - lavu 50.2.0 - RGB32 pixel formats
  Convert the pixel formats PIX_FMT_ARGB, PIX_FMT_RGBA, PIX_FMT_ABGR,
  PIX_FMT_BGRA, which were defined as macros, into enum PixelFormat values.
  Conversely PIX_FMT_RGB32, PIX_FMT_RGB32_1, PIX_FMT_BGR32 and
  PIX_FMT_BGR32_1 are now macros.
  avcodec_get_pix_fmt() now recognizes the "rgb32" and "bgr32" aliases.
  Re-sort the enum PixelFormat list accordingly.
  This change breaks API/ABI backward compatibility.

2009-03-22 - f82674e - lavu 50.1.0 - PIX_FMT_RGB5X5 endian variants
  Add the enum PixelFormat values:
  PIX_FMT_RGB565BE, PIX_FMT_RGB565LE, PIX_FMT_RGB555BE, PIX_FMT_RGB555LE,
  PIX_FMT_BGR565BE, PIX_FMT_BGR565LE, PIX_FMT_BGR555BE, PIX_FMT_BGR555LE.

2009-03-21 - ee6624e - lavu 50.0.0  - av_random*
  The Mersenne Twister PRNG implemented through the av_random* functions
  was removed. Use the lagged Fibonacci PRNG through the av_lfg* functions
  instead.

2009-03-08 - 41dd680 - lavu 50.0.0  - AVFifoBuffer
  av_fifo_init, av_fifo_read, av_fifo_write and av_fifo_realloc were dropped
  and replaced by av_fifo_alloc, av_fifo_generic_read, av_fifo_generic_write
  and av_fifo_realloc2.
  In addition, the order of the function arguments of av_fifo_generic_read
  was changed to match av_fifo_generic_write.
  The AVFifoBuffer/struct AVFifoBuffer may only be used in an opaque way by
  applications, they may not use sizeof() or directly access members.

2009-03-01 - ec26457 - lavf 52.31.0 - Generic metadata API
  Introduce a new metadata API (see av_metadata_get() and friends).
  The old API is now deprecated and should not be used anymore. This especially
  includes the following structure fields:
    - AVFormatContext.title
    - AVFormatContext.author
    - AVFormatContext.copyright
    - AVFormatContext.comment
    - AVFormatContext.album
    - AVFormatContext.year
    - AVFormatContext.track
    - AVFormatContext.genre
    - AVStream.language
    - AVStream.filename
    - AVProgram.provider_name
    - AVProgram.name
    - AVChapter.title<|MERGE_RESOLUTION|>--- conflicted
+++ resolved
@@ -15,18 +15,16 @@
 
 API changes, most recent first:
 
-<<<<<<< HEAD
-2014-01-19 - xxxxxxx - lavf 55.25.100 - avformat.h
-    Add avformat_get_mov_video_tags() and avformat_get_mov_audio_tags().
-
-2014-01-19 - xxxxxxx - lavu 52.63.100 - rational.h
-  Add av_make_q() function.
-=======
 2014-01-xx - xxxxxxx - lavc 55.32.1 - avcodec.h
   Edges are not required anymore on video buffers allocated by get_buffer2()
   (i.e. as if the CODEC_FLAG_EMU_EDGE flag was always on). Deprecate
   CODEC_FLAG_EMU_EDGE and avcodec_get_edge_width().
->>>>>>> 93c553c7
+
+2014-01-19 - xxxxxxx - lavf 55.25.100 - avformat.h
+    Add avformat_get_mov_video_tags() and avformat_get_mov_audio_tags().
+
+2014-01-19 - xxxxxxx - lavu 52.63.100 - rational.h
+  Add av_make_q() function.
 
 2013-12-xx - xxxxxxx - lavu 53.2.0 - frame.h
   Add AV_FRAME_DATA_MATRIXENCODING value to the AVFrameSideDataType enum, which
