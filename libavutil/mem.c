/*
 * default memory allocator for libavutil
 * Copyright (c) 2002 Fabrice Bellard
 *
 * This file is part of FFmpeg.
 *
 * FFmpeg is free software; you can redistribute it and/or
 * modify it under the terms of the GNU Lesser General Public
 * License as published by the Free Software Foundation; either
 * version 2.1 of the License, or (at your option) any later version.
 *
 * FFmpeg is distributed in the hope that it will be useful,
 * but WITHOUT ANY WARRANTY; without even the implied warranty of
 * MERCHANTABILITY or FITNESS FOR A PARTICULAR PURPOSE.  See the GNU
 * Lesser General Public License for more details.
 *
 * You should have received a copy of the GNU Lesser General Public
 * License along with FFmpeg; if not, write to the Free Software
 * Foundation, Inc., 51 Franklin Street, Fifth Floor, Boston, MA 02110-1301 USA
 */

/**
 * @file
 * default memory allocator for libavutil
 */

#define _XOPEN_SOURCE 600

#include "config.h"

#include <limits.h>
#include <stdint.h>
#include <stdlib.h>
#include <string.h>
#if HAVE_MALLOC_H
#include <malloc.h>
#endif

#include "avassert.h"
#include "avutil.h"
#include "intreadwrite.h"
#include "mem.h"

#ifdef MALLOC_PREFIX

#define malloc         AV_JOIN(MALLOC_PREFIX, malloc)
#define memalign       AV_JOIN(MALLOC_PREFIX, memalign)
#define posix_memalign AV_JOIN(MALLOC_PREFIX, posix_memalign)
#define realloc        AV_JOIN(MALLOC_PREFIX, realloc)
#define free           AV_JOIN(MALLOC_PREFIX, free)

void *malloc(size_t size);
void *memalign(size_t align, size_t size);
int   posix_memalign(void **ptr, size_t align, size_t size);
void *realloc(void *ptr, size_t size);
void  free(void *ptr);

#endif /* MALLOC_PREFIX */

#define ALIGN (HAVE_AVX ? 32 : 16)

/* NOTE: if you want to override these functions with your own
 * implementations (not recommended) you have to link libav* as
 * dynamic libraries and remove -Wl,-Bsymbolic from the linker flags.
 * Note that this will cost performance. */

static size_t max_alloc_size= INT_MAX;

void av_max_alloc(size_t max){
    max_alloc_size = max;
}

void *av_malloc(size_t size)
{
    void *ptr = NULL;
#if CONFIG_MEMALIGN_HACK
    long diff;
#endif

    /* let's disallow possible ambiguous cases */
    if (size > (max_alloc_size - 32))
        return NULL;

#if CONFIG_MEMALIGN_HACK
    ptr = malloc(size + ALIGN);
    if (!ptr)
        return ptr;
    diff              = ((~(long)ptr)&(ALIGN - 1)) + 1;
    ptr               = (char *)ptr + diff;
    ((char *)ptr)[-1] = diff;
#elif HAVE_POSIX_MEMALIGN
    if (size) //OS X on SDK 10.6 has a broken posix_memalign implementation
    if (posix_memalign(&ptr, ALIGN, size))
        ptr = NULL;
#elif HAVE_ALIGNED_MALLOC
    ptr = _aligned_malloc(size, ALIGN);
#elif HAVE_MEMALIGN
#ifndef __DJGPP__
    ptr = memalign(ALIGN, size);
#else
    ptr = memalign(size, ALIGN);
#endif
    /* Why 64?
     * Indeed, we should align it:
     *   on  4 for 386
     *   on 16 for 486
     *   on 32 for 586, PPro - K6-III
     *   on 64 for K7 (maybe for P3 too).
     * Because L1 and L2 caches are aligned on those values.
     * But I don't want to code such logic here!
     */
    /* Why 32?
     * For AVX ASM. SSE / NEON needs only 16.
     * Why not larger? Because I did not see a difference in benchmarks ...
     */
    /* benchmarks with P3
     * memalign(64) + 1          3071, 3051, 3032
     * memalign(64) + 2          3051, 3032, 3041
     * memalign(64) + 4          2911, 2896, 2915
     * memalign(64) + 8          2545, 2554, 2550
     * memalign(64) + 16         2543, 2572, 2563
     * memalign(64) + 32         2546, 2545, 2571
     * memalign(64) + 64         2570, 2533, 2558
     *
     * BTW, malloc seems to do 8-byte alignment by default here.
     */
#else
    ptr = malloc(size);
#endif
    if(!ptr && !size) {
        size = 1;
        ptr= av_malloc(1);
    }
#if CONFIG_MEMORY_POISONING
    if (ptr)
        memset(ptr, FF_MEMORY_POISON, size);
#endif
    return ptr;
}

void *av_realloc(void *ptr, size_t size)
{
#if CONFIG_MEMALIGN_HACK
    int diff;
#endif

    /* let's disallow possible ambiguous cases */
    if (size > (max_alloc_size - 32))
        return NULL;

#if CONFIG_MEMALIGN_HACK
    //FIXME this isn't aligned correctly, though it probably isn't needed
    if (!ptr)
        return av_malloc(size);
    diff = ((char *)ptr)[-1];
    av_assert0(diff>0 && diff<=ALIGN);
    ptr = realloc((char *)ptr - diff, size + diff);
    if (ptr)
        ptr = (char *)ptr + diff;
    return ptr;
#elif HAVE_ALIGNED_MALLOC
    return _aligned_realloc(ptr, size + !size, ALIGN);
#else
    return realloc(ptr, size + !size);
#endif
}

<<<<<<< HEAD
void *av_realloc_f(void *ptr, size_t nelem, size_t elsize)
{
    size_t size;
    void *r;

    if (av_size_mult(elsize, nelem, &size)) {
        av_free(ptr);
        return NULL;
    }
    r = av_realloc(ptr, size);
    if (!r && size)
        av_free(ptr);
    return r;
=======
void *av_realloc_array(void *ptr, size_t nmemb, size_t size)
{
    if (size <= 0 || nmemb >= INT_MAX / size)
        return NULL;
    return av_realloc(ptr, nmemb * size);
}

int av_reallocp_array(void *ptr, size_t nmemb, size_t size)
{
    void **ptrptr = ptr;
    void *ret;
    if (size <= 0 || nmemb >= INT_MAX / size)
        return AVERROR(ENOMEM);
    if (nmemb <= 0) {
        av_freep(ptr);
        return 0;
    }
    ret = av_realloc(*ptrptr, nmemb * size);
    if (!ret) {
        av_freep(ptr);
        return AVERROR(ENOMEM);
    }
    *ptrptr = ret;
    return 0;
>>>>>>> 3b4feac1
}

void av_free(void *ptr)
{
#if CONFIG_MEMALIGN_HACK
    if (ptr) {
        int v= ((char *)ptr)[-1];
        av_assert0(v>0 && v<=ALIGN);
        free((char *)ptr - v);
    }
#elif HAVE_ALIGNED_MALLOC
    _aligned_free(ptr);
#else
    free(ptr);
#endif
}

void av_freep(void *arg)
{
    void **ptr = (void **)arg;
    av_free(*ptr);
    *ptr = NULL;
}

void *av_mallocz(size_t size)
{
    void *ptr = av_malloc(size);
    if (ptr)
        memset(ptr, 0, size);
    return ptr;
}

void *av_calloc(size_t nmemb, size_t size)
{
    if (size <= 0 || nmemb >= INT_MAX / size)
        return NULL;
    return av_mallocz(nmemb * size);
}

char *av_strdup(const char *s)
{
    char *ptr = NULL;
    if (s) {
        int len = strlen(s) + 1;
        ptr = av_malloc(len);
        if (ptr)
            memcpy(ptr, s, len);
    }
    return ptr;
}

void *av_memdup(const void *p, size_t size)
{
    void *ptr = NULL;
    if (p) {
        ptr = av_malloc(size);
        if (ptr)
            memcpy(ptr, p, size);
    }
    return ptr;
}

void av_dynarray_add(void *tab_ptr, int *nb_ptr, void *elem)
{
    /* see similar ffmpeg.c:grow_array() */
    int nb, nb_alloc;
    intptr_t *tab;

    nb = *nb_ptr;
    tab = *(intptr_t**)tab_ptr;
    if ((nb & (nb - 1)) == 0) {
        if (nb == 0) {
            nb_alloc = 1;
        } else {
            if (nb > INT_MAX / (2 * sizeof(intptr_t)))
                goto fail;
            nb_alloc = nb * 2;
        }
        tab = av_realloc(tab, nb_alloc * sizeof(intptr_t));
        if (!tab)
            goto fail;
        *(intptr_t**)tab_ptr = tab;
    }
    tab[nb++] = (intptr_t)elem;
    *nb_ptr = nb;
    return;

fail:
    av_freep(tab_ptr);
    *nb_ptr = 0;
}

void *av_dynarray2_add(void **tab_ptr, int *nb_ptr, size_t elem_size,
                       const uint8_t *elem_data)
{
    int nb = *nb_ptr, nb_alloc;
    uint8_t *tab = *tab_ptr, *tab_elem_data;

    if ((nb & (nb - 1)) == 0) {
        if (nb == 0) {
            nb_alloc = 1;
        } else {
            if (nb > INT_MAX / (2 * elem_size))
                goto fail;
            nb_alloc = nb * 2;
        }
        tab = av_realloc(tab, nb_alloc * elem_size);
        if (!tab)
            goto fail;
        *tab_ptr = tab;
    }
    *nb_ptr = nb + 1;
    tab_elem_data = tab + nb*elem_size;
    if (elem_data)
        memcpy(tab_elem_data, elem_data, elem_size);
    else if (CONFIG_MEMORY_POISONING)
        memset(tab_elem_data, FF_MEMORY_POISON, elem_size);
    return tab_elem_data;

fail:
    av_freep(tab_ptr);
    *nb_ptr = 0;
    return NULL;
}

static void fill16(uint8_t *dst, int len)
{
    uint32_t v = AV_RN16(dst - 2);

    v |= v << 16;

    while (len >= 4) {
        AV_WN32(dst, v);
        dst += 4;
        len -= 4;
    }

    while (len--) {
        *dst = dst[-2];
        dst++;
    }
}

static void fill24(uint8_t *dst, int len)
{
#if HAVE_BIGENDIAN
    uint32_t v = AV_RB24(dst - 3);
    uint32_t a = v << 8  | v >> 16;
    uint32_t b = v << 16 | v >> 8;
    uint32_t c = v << 24 | v;
#else
    uint32_t v = AV_RL24(dst - 3);
    uint32_t a = v       | v << 24;
    uint32_t b = v >> 8  | v << 16;
    uint32_t c = v >> 16 | v << 8;
#endif

    while (len >= 12) {
        AV_WN32(dst,     a);
        AV_WN32(dst + 4, b);
        AV_WN32(dst + 8, c);
        dst += 12;
        len -= 12;
    }

    if (len >= 4) {
        AV_WN32(dst, a);
        dst += 4;
        len -= 4;
    }

    if (len >= 4) {
        AV_WN32(dst, b);
        dst += 4;
        len -= 4;
    }

    while (len--) {
        *dst = dst[-3];
        dst++;
    }
}

static void fill32(uint8_t *dst, int len)
{
    uint32_t v = AV_RN32(dst - 4);

    while (len >= 4) {
        AV_WN32(dst, v);
        dst += 4;
        len -= 4;
    }

    while (len--) {
        *dst = dst[-4];
        dst++;
    }
}

void av_memcpy_backptr(uint8_t *dst, int back, int cnt)
{
    const uint8_t *src = &dst[-back];
    if (!back)
        return;

    if (back == 1) {
        memset(dst, *src, cnt);
    } else if (back == 2) {
        fill16(dst, cnt);
    } else if (back == 3) {
        fill24(dst, cnt);
    } else if (back == 4) {
        fill32(dst, cnt);
    } else {
        if (cnt >= 16) {
            int blocklen = back;
            while (cnt > blocklen) {
                memcpy(dst, src, blocklen);
                dst       += blocklen;
                cnt       -= blocklen;
                blocklen <<= 1;
            }
            memcpy(dst, src, cnt);
            return;
        }
        if (cnt >= 8) {
            AV_COPY32U(dst,     src);
            AV_COPY32U(dst + 4, src + 4);
            src += 8;
            dst += 8;
            cnt -= 8;
        }
        if (cnt >= 4) {
            AV_COPY32U(dst, src);
            src += 4;
            dst += 4;
            cnt -= 4;
        }
        if (cnt >= 2) {
            AV_COPY16U(dst, src);
            src += 2;
            dst += 2;
            cnt -= 2;
        }
        if (cnt)
            *dst = *src;
    }
}
<|MERGE_RESOLUTION|>--- conflicted
+++ resolved
@@ -165,7 +165,6 @@
 #endif
 }
 
-<<<<<<< HEAD
 void *av_realloc_f(void *ptr, size_t nelem, size_t elsize)
 {
     size_t size;
@@ -179,7 +178,8 @@
     if (!r && size)
         av_free(ptr);
     return r;
-=======
+}
+
 void *av_realloc_array(void *ptr, size_t nmemb, size_t size)
 {
     if (size <= 0 || nmemb >= INT_MAX / size)
@@ -204,7 +204,6 @@
     }
     *ptrptr = ret;
     return 0;
->>>>>>> 3b4feac1
 }
 
 void av_free(void *ptr)
