--- conflicted
+++ resolved
@@ -21,16 +21,8 @@
 MMX-OBJS-$(CONFIG_AC3DSP)              += x86/ac3dsp_mmx.o
 YASM-OBJS-$(CONFIG_AC3DSP)             += x86/ac3dsp.o
 MMX-OBJS-$(CONFIG_CAVS_DECODER)        += x86/cavsdsp_mmx.o
-<<<<<<< HEAD
-MMX-OBJS-$(CONFIG_MP1FLOAT_DECODER)    += x86/mpegaudiodec_mmx.o
-MMX-OBJS-$(CONFIG_MP2FLOAT_DECODER)    += x86/mpegaudiodec_mmx.o
-MMX-OBJS-$(CONFIG_MP3FLOAT_DECODER)    += x86/mpegaudiodec_mmx.o
-MMX-OBJS-$(CONFIG_MP3ON4FLOAT_DECODER) += x86/mpegaudiodec_mmx.o
-MMX-OBJS-$(CONFIG_MP3ADUFLOAT_DECODER) += x86/mpegaudiodec_mmx.o
+MMX-OBJS-$(CONFIG_MPEGAUDIODSP)        += x86/mpegaudiodec_mmx.o
 MMX-OBJS-$(CONFIG_PNG_DECODER)         += x86/png_mmx.o
-=======
-MMX-OBJS-$(CONFIG_MPEGAUDIODSP)        += x86/mpegaudiodec_mmx.o
->>>>>>> 984ece75
 MMX-OBJS-$(CONFIG_ENCODERS)            += x86/dsputilenc_mmx.o
 YASM-OBJS-$(CONFIG_ENCODERS)           += x86/dsputilenc_yasm.o
 MMX-OBJS-$(CONFIG_GPL)                 += x86/idct_mmx.o
