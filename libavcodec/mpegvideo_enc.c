/*
 * The simplest mpeg encoder (well, it was the simplest!)
 * Copyright (c) 2000,2001 Fabrice Bellard
 * Copyright (c) 2002-2004 Michael Niedermayer <michaelni@gmx.at>
 *
 * 4MV & hq & B-frame encoding stuff by Michael Niedermayer <michaelni@gmx.at>
 *
 * This file is part of FFmpeg.
 *
 * FFmpeg is free software; you can redistribute it and/or
 * modify it under the terms of the GNU Lesser General Public
 * License as published by the Free Software Foundation; either
 * version 2.1 of the License, or (at your option) any later version.
 *
 * FFmpeg is distributed in the hope that it will be useful,
 * but WITHOUT ANY WARRANTY; without even the implied warranty of
 * MERCHANTABILITY or FITNESS FOR A PARTICULAR PURPOSE.  See the GNU
 * Lesser General Public License for more details.
 *
 * You should have received a copy of the GNU Lesser General Public
 * License along with FFmpeg; if not, write to the Free Software
 * Foundation, Inc., 51 Franklin Street, Fifth Floor, Boston, MA 02110-1301 USA
 */

/**
 * @file
 * The simplest mpeg encoder (well, it was the simplest!).
 */

#include <stdint.h>

#include "libavutil/internal.h"
#include "libavutil/intmath.h"
#include "libavutil/mathematics.h"
#include "libavutil/pixdesc.h"
#include "libavutil/opt.h"
#include "libavutil/timer.h"
#include "avcodec.h"
#include "dct.h"
#include "idctdsp.h"
#include "mpeg12.h"
#include "mpegvideo.h"
#include "mpegvideodata.h"
#include "h261.h"
#include "h263.h"
#include "h263data.h"
#include "mjpegenc_common.h"
#include "mathops.h"
#include "mpegutils.h"
#include "mjpegenc.h"
#include "msmpeg4.h"
#include "pixblockdsp.h"
#include "qpeldsp.h"
#include "faandct.h"
#include "thread.h"
#include "aandcttab.h"
#include "flv.h"
#include "mpeg4video.h"
#include "internal.h"
#include "bytestream.h"
#include "wmv2.h"
#include "rv10.h"
#include <limits.h>
#include "sp5x.h"

#define QUANT_BIAS_SHIFT 8

#define QMAT_SHIFT_MMX 16
#define QMAT_SHIFT 21

static int encode_picture(MpegEncContext *s, int picture_number);
static int dct_quantize_refine(MpegEncContext *s, int16_t *block, int16_t *weight, int16_t *orig, int n, int qscale);
static int sse_mb(MpegEncContext *s);
static void denoise_dct_c(MpegEncContext *s, int16_t *block);
static int dct_quantize_trellis_c(MpegEncContext *s, int16_t *block, int n, int qscale, int *overflow);

static uint8_t default_mv_penalty[MAX_FCODE + 1][MAX_MV * 2 + 1];
static uint8_t default_fcode_tab[MAX_MV * 2 + 1];

const AVOption ff_mpv_generic_options[] = {
    FF_MPV_COMMON_OPTS
    { NULL },
};

void ff_convert_matrix(MpegEncContext *s, int (*qmat)[64],
                       uint16_t (*qmat16)[2][64],
                       const uint16_t *quant_matrix,
                       int bias, int qmin, int qmax, int intra)
{
    FDCTDSPContext *fdsp = &s->fdsp;
    int qscale;
    int shift = 0;

    for (qscale = qmin; qscale <= qmax; qscale++) {
        int i;
        if (fdsp->fdct == ff_jpeg_fdct_islow_8  ||
#if CONFIG_FAANDCT
            fdsp->fdct == ff_faandct            ||
#endif /* CONFIG_FAANDCT */
            fdsp->fdct == ff_jpeg_fdct_islow_10) {
            for (i = 0; i < 64; i++) {
                const int j = s->idsp.idct_permutation[i];
                int64_t den = (int64_t) qscale * quant_matrix[j];
                /* 16 <= qscale * quant_matrix[i] <= 7905
                 * Assume x = ff_aanscales[i] * qscale * quant_matrix[i]
                 *             19952 <=              x  <= 249205026
                 * (1 << 36) / 19952 >= (1 << 36) / (x) >= (1 << 36) / 249205026
                 *           3444240 >= (1 << 36) / (x) >= 275 */

                qmat[qscale][i] = (int)((UINT64_C(1) << QMAT_SHIFT) / den);
            }
        } else if (fdsp->fdct == ff_fdct_ifast) {
            for (i = 0; i < 64; i++) {
                const int j = s->idsp.idct_permutation[i];
                int64_t den = ff_aanscales[i] * (int64_t) qscale * quant_matrix[j];
                /* 16 <= qscale * quant_matrix[i] <= 7905
                 * Assume x = ff_aanscales[i] * qscale * quant_matrix[i]
                 *             19952 <=              x  <= 249205026
                 * (1 << 36) / 19952 >= (1 << 36) / (x) >= (1 << 36) / 249205026
                 *           3444240 >= (1 << 36) / (x) >= 275 */

                qmat[qscale][i] = (int)((UINT64_C(1) << (QMAT_SHIFT + 14)) / den);
            }
        } else {
            for (i = 0; i < 64; i++) {
                const int j = s->idsp.idct_permutation[i];
                int64_t den = (int64_t) qscale * quant_matrix[j];
                /* We can safely suppose that 16 <= quant_matrix[i] <= 255
                 * Assume x = qscale * quant_matrix[i]
                 * So             16 <=              x  <= 7905
                 * so (1 << 19) / 16 >= (1 << 19) / (x) >= (1 << 19) / 7905
                 * so          32768 >= (1 << 19) / (x) >= 67 */
                qmat[qscale][i] = (int)((UINT64_C(1) << QMAT_SHIFT) / den);
                //qmat  [qscale][i] = (1 << QMAT_SHIFT_MMX) /
                //                    (qscale * quant_matrix[i]);
                qmat16[qscale][0][i] = (1 << QMAT_SHIFT_MMX) / den;

                if (qmat16[qscale][0][i] == 0 ||
                    qmat16[qscale][0][i] == 128 * 256)
                    qmat16[qscale][0][i] = 128 * 256 - 1;
                qmat16[qscale][1][i] =
                    ROUNDED_DIV(bias << (16 - QUANT_BIAS_SHIFT),
                                qmat16[qscale][0][i]);
            }
        }

        for (i = intra; i < 64; i++) {
            int64_t max = 8191;
            if (fdsp->fdct == ff_fdct_ifast) {
                max = (8191LL * ff_aanscales[i]) >> 14;
            }
            while (((max * qmat[qscale][i]) >> shift) > INT_MAX) {
                shift++;
            }
        }
    }
    if (shift) {
        av_log(NULL, AV_LOG_INFO,
               "Warning, QMAT_SHIFT is larger than %d, overflows possible\n",
               QMAT_SHIFT - shift);
    }
}

static inline void update_qscale(MpegEncContext *s)
{
    s->qscale = (s->lambda * 139 + FF_LAMBDA_SCALE * 64) >>
                (FF_LAMBDA_SHIFT + 7);
    s->qscale = av_clip(s->qscale, s->avctx->qmin, s->avctx->qmax);

    s->lambda2 = (s->lambda * s->lambda + FF_LAMBDA_SCALE / 2) >>
                 FF_LAMBDA_SHIFT;
}

void ff_write_quant_matrix(PutBitContext *pb, uint16_t *matrix)
{
    int i;

    if (matrix) {
        put_bits(pb, 1, 1);
        for (i = 0; i < 64; i++) {
            put_bits(pb, 8, matrix[ff_zigzag_direct[i]]);
        }
    } else
        put_bits(pb, 1, 0);
}

/**
 * init s->current_picture.qscale_table from s->lambda_table
 */
void ff_init_qscale_tab(MpegEncContext *s)
{
    int8_t * const qscale_table = s->current_picture.qscale_table;
    int i;

    for (i = 0; i < s->mb_num; i++) {
        unsigned int lam = s->lambda_table[s->mb_index2xy[i]];
        int qp = (lam * 139 + FF_LAMBDA_SCALE * 64) >> (FF_LAMBDA_SHIFT + 7);
        qscale_table[s->mb_index2xy[i]] = av_clip(qp, s->avctx->qmin,
                                                  s->avctx->qmax);
    }
}

static void update_duplicate_context_after_me(MpegEncContext *dst,
                                              MpegEncContext *src)
{
#define COPY(a) dst->a= src->a
    COPY(pict_type);
    COPY(current_picture);
    COPY(f_code);
    COPY(b_code);
    COPY(qscale);
    COPY(lambda);
    COPY(lambda2);
    COPY(picture_in_gop_number);
    COPY(gop_picture_number);
    COPY(frame_pred_frame_dct); // FIXME don't set in encode_header
    COPY(progressive_frame);    // FIXME don't set in encode_header
    COPY(partitioned_frame);    // FIXME don't set in encode_header
#undef COPY
}

/**
 * Set the given MpegEncContext to defaults for encoding.
 * the changed fields will not depend upon the prior state of the MpegEncContext.
 */
static void mpv_encode_defaults(MpegEncContext *s)
{
    int i;
    ff_mpv_common_defaults(s);

    for (i = -16; i < 16; i++) {
        default_fcode_tab[i + MAX_MV] = 1;
    }
    s->me.mv_penalty = default_mv_penalty;
    s->fcode_tab     = default_fcode_tab;

    s->input_picture_number  = 0;
    s->picture_in_gop_number = 0;
}

av_cold int ff_dct_encode_init(MpegEncContext *s) {
    if (ARCH_X86)
        ff_dct_encode_init_x86(s);

    if (CONFIG_H263_ENCODER)
        ff_h263dsp_init(&s->h263dsp);
    if (!s->dct_quantize)
        s->dct_quantize = ff_dct_quantize_c;
    if (!s->denoise_dct)
        s->denoise_dct  = denoise_dct_c;
    s->fast_dct_quantize = s->dct_quantize;
    if (s->avctx->trellis)
        s->dct_quantize  = dct_quantize_trellis_c;

    return 0;
}

/* init video encoder */
av_cold int ff_mpv_encode_init(AVCodecContext *avctx)
{
    MpegEncContext *s = avctx->priv_data;
    int i, ret, format_supported;

    mpv_encode_defaults(s);

    switch (avctx->codec_id) {
    case AV_CODEC_ID_MPEG2VIDEO:
        if (avctx->pix_fmt != AV_PIX_FMT_YUV420P &&
            avctx->pix_fmt != AV_PIX_FMT_YUV422P) {
            av_log(avctx, AV_LOG_ERROR,
                   "only YUV420 and YUV422 are supported\n");
            return -1;
        }
        break;
    case AV_CODEC_ID_MJPEG:
    case AV_CODEC_ID_AMV:
        format_supported = 0;
        /* JPEG color space */
        if (avctx->pix_fmt == AV_PIX_FMT_YUVJ420P ||
            avctx->pix_fmt == AV_PIX_FMT_YUVJ422P ||
            avctx->pix_fmt == AV_PIX_FMT_YUVJ444P ||
            (avctx->color_range == AVCOL_RANGE_JPEG &&
             (avctx->pix_fmt == AV_PIX_FMT_YUV420P ||
              avctx->pix_fmt == AV_PIX_FMT_YUV422P ||
              avctx->pix_fmt == AV_PIX_FMT_YUV444P)))
            format_supported = 1;
        /* MPEG color space */
        else if (avctx->strict_std_compliance <= FF_COMPLIANCE_UNOFFICIAL &&
                 (avctx->pix_fmt == AV_PIX_FMT_YUV420P ||
                  avctx->pix_fmt == AV_PIX_FMT_YUV422P ||
                  avctx->pix_fmt == AV_PIX_FMT_YUV444P))
            format_supported = 1;

        if (!format_supported) {
            av_log(avctx, AV_LOG_ERROR, "colorspace not supported in jpeg\n");
            return -1;
        }
        break;
    default:
        if (avctx->pix_fmt != AV_PIX_FMT_YUV420P) {
            av_log(avctx, AV_LOG_ERROR, "only YUV420 is supported\n");
            return -1;
        }
    }

    switch (avctx->pix_fmt) {
    case AV_PIX_FMT_YUVJ444P:
    case AV_PIX_FMT_YUV444P:
        s->chroma_format = CHROMA_444;
        break;
    case AV_PIX_FMT_YUVJ422P:
    case AV_PIX_FMT_YUV422P:
        s->chroma_format = CHROMA_422;
        break;
    case AV_PIX_FMT_YUVJ420P:
    case AV_PIX_FMT_YUV420P:
    default:
        s->chroma_format = CHROMA_420;
        break;
    }

    s->bit_rate = avctx->bit_rate;
    s->width    = avctx->width;
    s->height   = avctx->height;
    if (avctx->gop_size > 600 &&
        avctx->strict_std_compliance > FF_COMPLIANCE_EXPERIMENTAL) {
        av_log(avctx, AV_LOG_WARNING,
               "keyframe interval too large!, reducing it from %d to %d\n",
               avctx->gop_size, 600);
        avctx->gop_size = 600;
    }
    s->gop_size     = avctx->gop_size;
    s->avctx        = avctx;
    if (avctx->max_b_frames > MAX_B_FRAMES) {
        av_log(avctx, AV_LOG_ERROR, "Too many B-frames requested, maximum "
               "is %d.\n", MAX_B_FRAMES);
        avctx->max_b_frames = MAX_B_FRAMES;
    }
    s->max_b_frames = avctx->max_b_frames;
    s->codec_id     = avctx->codec->id;
    s->strict_std_compliance = avctx->strict_std_compliance;
    s->quarter_sample     = (avctx->flags & AV_CODEC_FLAG_QPEL) != 0;
    s->mpeg_quant         = avctx->mpeg_quant;
    s->rtp_mode           = !!avctx->rtp_payload_size;
    s->intra_dc_precision = avctx->intra_dc_precision;

    // workaround some differences between how applications specify dc precision
    if (s->intra_dc_precision < 0) {
        s->intra_dc_precision += 8;
    } else if (s->intra_dc_precision >= 8)
        s->intra_dc_precision -= 8;

    if (s->intra_dc_precision < 0) {
        av_log(avctx, AV_LOG_ERROR,
                "intra dc precision must be positive, note some applications use"
                " 0 and some 8 as base meaning 8bit, the value must not be smaller than that\n");
        return AVERROR(EINVAL);
    }

    if (s->intra_dc_precision > (avctx->codec_id == AV_CODEC_ID_MPEG2VIDEO ? 3 : 0)) {
        av_log(avctx, AV_LOG_ERROR, "intra dc precision too large\n");
        return AVERROR(EINVAL);
    }
    s->user_specified_pts = AV_NOPTS_VALUE;

    if (s->gop_size <= 1) {
        s->intra_only = 1;
        s->gop_size   = 12;
    } else {
        s->intra_only = 0;
    }

#if FF_API_MOTION_EST
FF_DISABLE_DEPRECATION_WARNINGS
    s->me_method = avctx->me_method;
FF_ENABLE_DEPRECATION_WARNINGS
#endif

    /* Fixed QSCALE */
    s->fixed_qscale = !!(avctx->flags & AV_CODEC_FLAG_QSCALE);

#if FF_API_MPV_OPT
    FF_DISABLE_DEPRECATION_WARNINGS
    if (avctx->border_masking != 0.0)
        s->border_masking = avctx->border_masking;
    FF_ENABLE_DEPRECATION_WARNINGS
#endif

    s->adaptive_quant = (s->avctx->lumi_masking ||
                         s->avctx->dark_masking ||
                         s->avctx->temporal_cplx_masking ||
                         s->avctx->spatial_cplx_masking  ||
                         s->avctx->p_masking      ||
                         s->border_masking ||
                         (s->mpv_flags & FF_MPV_FLAG_QP_RD)) &&
                        !s->fixed_qscale;

    s->loop_filter = !!(s->avctx->flags & AV_CODEC_FLAG_LOOP_FILTER);

    if (avctx->rc_max_rate && !avctx->rc_buffer_size) {
        switch(avctx->codec_id) {
        case AV_CODEC_ID_MPEG1VIDEO:
        case AV_CODEC_ID_MPEG2VIDEO:
            avctx->rc_buffer_size = FFMAX(avctx->rc_max_rate, 15000000) * 112LL / 15000000 * 16384;
            break;
        case AV_CODEC_ID_MPEG4:
        case AV_CODEC_ID_MSMPEG4V1:
        case AV_CODEC_ID_MSMPEG4V2:
        case AV_CODEC_ID_MSMPEG4V3:
            if       (avctx->rc_max_rate >= 15000000) {
                avctx->rc_buffer_size = 320 + (avctx->rc_max_rate - 15000000LL) * (760-320) / (38400000 - 15000000);
            } else if(avctx->rc_max_rate >=  2000000) {
                avctx->rc_buffer_size =  80 + (avctx->rc_max_rate -  2000000LL) * (320- 80) / (15000000 -  2000000);
            } else if(avctx->rc_max_rate >=   384000) {
                avctx->rc_buffer_size =  40 + (avctx->rc_max_rate -   384000LL) * ( 80- 40) / ( 2000000 -   384000);
            } else
                avctx->rc_buffer_size = 40;
            avctx->rc_buffer_size *= 16384;
            break;
        }
        if (avctx->rc_buffer_size) {
            av_log(avctx, AV_LOG_INFO, "Automatically choosing VBV buffer size of %d kbyte\n", avctx->rc_buffer_size/8192);
        }
    }

    if ((!avctx->rc_max_rate) != (!avctx->rc_buffer_size)) {
        av_log(avctx, AV_LOG_ERROR, "Either both buffer size and max rate or neither must be specified\n");
        return -1;
    }

    if (avctx->rc_min_rate && avctx->rc_max_rate != avctx->rc_min_rate) {
        av_log(avctx, AV_LOG_INFO,
               "Warning min_rate > 0 but min_rate != max_rate isn't recommended!\n");
    }

    if (avctx->rc_min_rate && avctx->rc_min_rate > avctx->bit_rate) {
        av_log(avctx, AV_LOG_ERROR, "bitrate below min bitrate\n");
        return -1;
    }

    if (avctx->rc_max_rate && avctx->rc_max_rate < avctx->bit_rate) {
        av_log(avctx, AV_LOG_ERROR, "bitrate above max bitrate\n");
        return -1;
    }

    if (avctx->rc_max_rate &&
        avctx->rc_max_rate == avctx->bit_rate &&
        avctx->rc_max_rate != avctx->rc_min_rate) {
        av_log(avctx, AV_LOG_INFO,
               "impossible bitrate constraints, this will fail\n");
    }

    if (avctx->rc_buffer_size &&
        avctx->bit_rate * (int64_t)avctx->time_base.num >
            avctx->rc_buffer_size * (int64_t)avctx->time_base.den) {
        av_log(avctx, AV_LOG_ERROR, "VBV buffer too small for bitrate\n");
        return -1;
    }

    if (!s->fixed_qscale &&
        avctx->bit_rate * av_q2d(avctx->time_base) >
            avctx->bit_rate_tolerance) {
        av_log(avctx, AV_LOG_WARNING,
               "bitrate tolerance %d too small for bitrate %d, overriding\n", avctx->bit_rate_tolerance, avctx->bit_rate);
        avctx->bit_rate_tolerance = 5 * avctx->bit_rate * av_q2d(avctx->time_base);
    }

    if (s->avctx->rc_max_rate &&
        s->avctx->rc_min_rate == s->avctx->rc_max_rate &&
        (s->codec_id == AV_CODEC_ID_MPEG1VIDEO ||
         s->codec_id == AV_CODEC_ID_MPEG2VIDEO) &&
        90000LL * (avctx->rc_buffer_size - 1) >
            s->avctx->rc_max_rate * 0xFFFFLL) {
        av_log(avctx, AV_LOG_INFO,
               "Warning vbv_delay will be set to 0xFFFF (=VBR) as the "
               "specified vbv buffer is too large for the given bitrate!\n");
    }

    if ((s->avctx->flags & AV_CODEC_FLAG_4MV) && s->codec_id != AV_CODEC_ID_MPEG4 &&
        s->codec_id != AV_CODEC_ID_H263 && s->codec_id != AV_CODEC_ID_H263P &&
        s->codec_id != AV_CODEC_ID_FLV1) {
        av_log(avctx, AV_LOG_ERROR, "4MV not supported by codec\n");
        return -1;
    }

    if (s->obmc && s->avctx->mb_decision != FF_MB_DECISION_SIMPLE) {
        av_log(avctx, AV_LOG_ERROR,
               "OBMC is only supported with simple mb decision\n");
        return -1;
    }

    if (s->quarter_sample && s->codec_id != AV_CODEC_ID_MPEG4) {
        av_log(avctx, AV_LOG_ERROR, "qpel not supported by codec\n");
        return -1;
    }

    if (s->max_b_frames                    &&
        s->codec_id != AV_CODEC_ID_MPEG4      &&
        s->codec_id != AV_CODEC_ID_MPEG1VIDEO &&
        s->codec_id != AV_CODEC_ID_MPEG2VIDEO) {
        av_log(avctx, AV_LOG_ERROR, "b frames not supported by codec\n");
        return -1;
    }
    if (s->max_b_frames < 0) {
        av_log(avctx, AV_LOG_ERROR,
               "max b frames must be 0 or positive for mpegvideo based encoders\n");
        return -1;
    }

    if ((s->codec_id == AV_CODEC_ID_MPEG4 ||
         s->codec_id == AV_CODEC_ID_H263  ||
         s->codec_id == AV_CODEC_ID_H263P) &&
        (avctx->sample_aspect_ratio.num > 255 ||
         avctx->sample_aspect_ratio.den > 255)) {
        av_log(avctx, AV_LOG_WARNING,
               "Invalid pixel aspect ratio %i/%i, limit is 255/255 reducing\n",
               avctx->sample_aspect_ratio.num, avctx->sample_aspect_ratio.den);
        av_reduce(&avctx->sample_aspect_ratio.num, &avctx->sample_aspect_ratio.den,
                   avctx->sample_aspect_ratio.num,  avctx->sample_aspect_ratio.den, 255);
    }

    if ((s->codec_id == AV_CODEC_ID_H263  ||
         s->codec_id == AV_CODEC_ID_H263P) &&
        (avctx->width  > 2048 ||
         avctx->height > 1152 )) {
        av_log(avctx, AV_LOG_ERROR, "H.263 does not support resolutions above 2048x1152\n");
        return -1;
    }
    if ((s->codec_id == AV_CODEC_ID_H263  ||
         s->codec_id == AV_CODEC_ID_H263P) &&
        ((avctx->width &3) ||
         (avctx->height&3) )) {
        av_log(avctx, AV_LOG_ERROR, "w/h must be a multiple of 4\n");
        return -1;
    }

    if (s->codec_id == AV_CODEC_ID_MPEG1VIDEO &&
        (avctx->width  > 4095 ||
         avctx->height > 4095 )) {
        av_log(avctx, AV_LOG_ERROR, "MPEG-1 does not support resolutions above 4095x4095\n");
        return -1;
    }

<<<<<<< HEAD
    if (s->codec_id == AV_CODEC_ID_MPEG2VIDEO &&
        (avctx->width  > 16383 ||
         avctx->height > 16383 )) {
        av_log(avctx, AV_LOG_ERROR, "MPEG-2 does not support resolutions above 16383x16383\n");
        return -1;
    }

    if (s->codec_id == AV_CODEC_ID_RV10 &&
        (avctx->width &15 ||
         avctx->height&15 )) {
        av_log(avctx, AV_LOG_ERROR, "width and height must be a multiple of 16\n");
        return AVERROR(EINVAL);
    }

    if (s->codec_id == AV_CODEC_ID_RV20 &&
        (avctx->width &3 ||
         avctx->height&3 )) {
        av_log(avctx, AV_LOG_ERROR, "width and height must be a multiple of 4\n");
        return AVERROR(EINVAL);
    }

    if ((s->codec_id == AV_CODEC_ID_WMV1 ||
         s->codec_id == AV_CODEC_ID_WMV2) &&
         avctx->width & 1) {
         av_log(avctx, AV_LOG_ERROR, "width must be multiple of 2\n");
         return -1;
    }

    if ((s->avctx->flags & (CODEC_FLAG_INTERLACED_DCT | CODEC_FLAG_INTERLACED_ME)) &&
=======
    if ((s->avctx->flags & (AV_CODEC_FLAG_INTERLACED_DCT | AV_CODEC_FLAG_INTERLACED_ME)) &&
>>>>>>> 7c6eb0a1
        s->codec_id != AV_CODEC_ID_MPEG4 && s->codec_id != AV_CODEC_ID_MPEG2VIDEO) {
        av_log(avctx, AV_LOG_ERROR, "interlacing not supported by codec\n");
        return -1;
    }

    // FIXME mpeg2 uses that too
    if (s->mpeg_quant && (   s->codec_id != AV_CODEC_ID_MPEG4
                          && s->codec_id != AV_CODEC_ID_MPEG2VIDEO)) {
        av_log(avctx, AV_LOG_ERROR,
               "mpeg2 style quantization not supported by codec\n");
        return -1;
    }

    if ((s->mpv_flags & FF_MPV_FLAG_CBP_RD) && !avctx->trellis) {
        av_log(avctx, AV_LOG_ERROR, "CBP RD needs trellis quant\n");
        return -1;
    }

    if ((s->mpv_flags & FF_MPV_FLAG_QP_RD) &&
        s->avctx->mb_decision != FF_MB_DECISION_RD) {
        av_log(avctx, AV_LOG_ERROR, "QP RD needs mbd=2\n");
        return -1;
    }

    if (s->avctx->scenechange_threshold < 1000000000 &&
        (s->avctx->flags & AV_CODEC_FLAG_CLOSED_GOP)) {
        av_log(avctx, AV_LOG_ERROR,
               "closed gop with scene change detection are not supported yet, "
               "set threshold to 1000000000\n");
        return -1;
    }

    if (s->avctx->flags & AV_CODEC_FLAG_LOW_DELAY) {
        if (s->codec_id != AV_CODEC_ID_MPEG2VIDEO) {
            av_log(avctx, AV_LOG_ERROR,
                  "low delay forcing is only available for mpeg2\n");
            return -1;
        }
        if (s->max_b_frames != 0) {
            av_log(avctx, AV_LOG_ERROR,
                   "b frames cannot be used with low delay\n");
            return -1;
        }
    }

    if (s->q_scale_type == 1) {
        if (avctx->qmax > 12) {
            av_log(avctx, AV_LOG_ERROR,
                   "non linear quant only supports qmax <= 12 currently\n");
            return -1;
        }
    }

    if (s->avctx->thread_count > 1         &&
        s->codec_id != AV_CODEC_ID_MPEG4      &&
        s->codec_id != AV_CODEC_ID_MPEG1VIDEO &&
        s->codec_id != AV_CODEC_ID_MPEG2VIDEO &&
        s->codec_id != AV_CODEC_ID_MJPEG      &&
        (s->codec_id != AV_CODEC_ID_H263P)) {
        av_log(avctx, AV_LOG_ERROR,
               "multi threaded encoding not supported by codec\n");
        return -1;
    }

    if (s->avctx->thread_count < 1) {
        av_log(avctx, AV_LOG_ERROR,
               "automatic thread number detection not supported by codec, "
               "patch welcome\n");
        return -1;
    }

    if (s->avctx->slices > 1 || s->avctx->thread_count > 1)
        s->rtp_mode = 1;

    if (s->avctx->thread_count > 1 && s->codec_id == AV_CODEC_ID_H263P)
        s->h263_slice_structured = 1;

    if (!avctx->time_base.den || !avctx->time_base.num) {
        av_log(avctx, AV_LOG_ERROR, "framerate not set\n");
        return -1;
    }

    if (avctx->b_frame_strategy && (avctx->flags & AV_CODEC_FLAG_PASS2)) {
        av_log(avctx, AV_LOG_INFO,
               "notice: b_frame_strategy only affects the first pass\n");
        avctx->b_frame_strategy = 0;
    }

    i = av_gcd(avctx->time_base.den, avctx->time_base.num);
    if (i > 1) {
        av_log(avctx, AV_LOG_INFO, "removing common factors from framerate\n");
        avctx->time_base.den /= i;
        avctx->time_base.num /= i;
        //return -1;
    }

    if (s->mpeg_quant || s->codec_id == AV_CODEC_ID_MPEG1VIDEO || s->codec_id == AV_CODEC_ID_MPEG2VIDEO || s->codec_id == AV_CODEC_ID_MJPEG || s->codec_id==AV_CODEC_ID_AMV) {
        // (a + x * 3 / 8) / x
        s->intra_quant_bias = 3 << (QUANT_BIAS_SHIFT - 3);
        s->inter_quant_bias = 0;
    } else {
        s->intra_quant_bias = 0;
        // (a - x / 4) / x
        s->inter_quant_bias = -(1 << (QUANT_BIAS_SHIFT - 2));
    }

    if (avctx->qmin > avctx->qmax || avctx->qmin <= 0) {
        av_log(avctx, AV_LOG_ERROR, "qmin and or qmax are invalid, they must be 0 < min <= max\n");
        return AVERROR(EINVAL);
    }

#if FF_API_QUANT_BIAS
FF_DISABLE_DEPRECATION_WARNINGS
    if (s->intra_quant_bias == FF_DEFAULT_QUANT_BIAS &&
        avctx->intra_quant_bias != FF_DEFAULT_QUANT_BIAS)
        s->intra_quant_bias = avctx->intra_quant_bias;
    if (s->inter_quant_bias == FF_DEFAULT_QUANT_BIAS &&
        avctx->inter_quant_bias != FF_DEFAULT_QUANT_BIAS)
        s->inter_quant_bias = avctx->inter_quant_bias;
FF_ENABLE_DEPRECATION_WARNINGS
#endif

    av_log(avctx, AV_LOG_DEBUG, "intra_quant_bias = %d inter_quant_bias = %d\n",s->intra_quant_bias,s->inter_quant_bias);

    if (avctx->codec_id == AV_CODEC_ID_MPEG4 &&
        s->avctx->time_base.den > (1 << 16) - 1) {
        av_log(avctx, AV_LOG_ERROR,
               "timebase %d/%d not supported by MPEG 4 standard, "
               "the maximum admitted value for the timebase denominator "
               "is %d\n", s->avctx->time_base.num, s->avctx->time_base.den,
               (1 << 16) - 1);
        return -1;
    }
    s->time_increment_bits = av_log2(s->avctx->time_base.den - 1) + 1;

    switch (avctx->codec->id) {
    case AV_CODEC_ID_MPEG1VIDEO:
        s->out_format = FMT_MPEG1;
        s->low_delay  = !!(s->avctx->flags & AV_CODEC_FLAG_LOW_DELAY);
        avctx->delay  = s->low_delay ? 0 : (s->max_b_frames + 1);
        break;
    case AV_CODEC_ID_MPEG2VIDEO:
        s->out_format = FMT_MPEG1;
        s->low_delay  = !!(s->avctx->flags & AV_CODEC_FLAG_LOW_DELAY);
        avctx->delay  = s->low_delay ? 0 : (s->max_b_frames + 1);
        s->rtp_mode   = 1;
        break;
    case AV_CODEC_ID_MJPEG:
    case AV_CODEC_ID_AMV:
        s->out_format = FMT_MJPEG;
        s->intra_only = 1; /* force intra only for jpeg */
        if (!CONFIG_MJPEG_ENCODER ||
            ff_mjpeg_encode_init(s) < 0)
            return -1;
        avctx->delay = 0;
        s->low_delay = 1;
        break;
    case AV_CODEC_ID_H261:
        if (!CONFIG_H261_ENCODER)
            return -1;
        if (ff_h261_get_picture_format(s->width, s->height) < 0) {
            av_log(avctx, AV_LOG_ERROR,
                   "The specified picture size of %dx%d is not valid for the "
                   "H.261 codec.\nValid sizes are 176x144, 352x288\n",
                    s->width, s->height);
            return -1;
        }
        s->out_format = FMT_H261;
        avctx->delay  = 0;
        s->low_delay  = 1;
        s->rtp_mode   = 0; /* Sliced encoding not supported */
        break;
    case AV_CODEC_ID_H263:
        if (!CONFIG_H263_ENCODER)
            return -1;
        if (ff_match_2uint16(ff_h263_format, FF_ARRAY_ELEMS(ff_h263_format),
                             s->width, s->height) == 8) {
            av_log(avctx, AV_LOG_ERROR,
                   "The specified picture size of %dx%d is not valid for "
                   "the H.263 codec.\nValid sizes are 128x96, 176x144, "
                   "352x288, 704x576, and 1408x1152. "
                   "Try H.263+.\n", s->width, s->height);
            return -1;
        }
        s->out_format = FMT_H263;
        avctx->delay  = 0;
        s->low_delay  = 1;
        break;
    case AV_CODEC_ID_H263P:
        s->out_format = FMT_H263;
        s->h263_plus  = 1;
        /* Fx */
        s->h263_aic        = (avctx->flags & AV_CODEC_FLAG_AC_PRED) ? 1 : 0;
        s->modified_quant  = s->h263_aic;
        s->loop_filter     = (avctx->flags & AV_CODEC_FLAG_LOOP_FILTER) ? 1 : 0;
        s->unrestricted_mv = s->obmc || s->loop_filter || s->umvplus;

        /* /Fx */
        /* These are just to be sure */
        avctx->delay = 0;
        s->low_delay = 1;
        break;
    case AV_CODEC_ID_FLV1:
        s->out_format      = FMT_H263;
        s->h263_flv        = 2; /* format = 1; 11-bit codes */
        s->unrestricted_mv = 1;
        s->rtp_mode  = 0; /* don't allow GOB */
        avctx->delay = 0;
        s->low_delay = 1;
        break;
    case AV_CODEC_ID_RV10:
        s->out_format = FMT_H263;
        avctx->delay  = 0;
        s->low_delay  = 1;
        break;
    case AV_CODEC_ID_RV20:
        s->out_format      = FMT_H263;
        avctx->delay       = 0;
        s->low_delay       = 1;
        s->modified_quant  = 1;
        s->h263_aic        = 1;
        s->h263_plus       = 1;
        s->loop_filter     = 1;
        s->unrestricted_mv = 0;
        break;
    case AV_CODEC_ID_MPEG4:
        s->out_format      = FMT_H263;
        s->h263_pred       = 1;
        s->unrestricted_mv = 1;
        s->low_delay       = s->max_b_frames ? 0 : 1;
        avctx->delay       = s->low_delay ? 0 : (s->max_b_frames + 1);
        break;
    case AV_CODEC_ID_MSMPEG4V2:
        s->out_format      = FMT_H263;
        s->h263_pred       = 1;
        s->unrestricted_mv = 1;
        s->msmpeg4_version = 2;
        avctx->delay       = 0;
        s->low_delay       = 1;
        break;
    case AV_CODEC_ID_MSMPEG4V3:
        s->out_format        = FMT_H263;
        s->h263_pred         = 1;
        s->unrestricted_mv   = 1;
        s->msmpeg4_version   = 3;
        s->flipflop_rounding = 1;
        avctx->delay         = 0;
        s->low_delay         = 1;
        break;
    case AV_CODEC_ID_WMV1:
        s->out_format        = FMT_H263;
        s->h263_pred         = 1;
        s->unrestricted_mv   = 1;
        s->msmpeg4_version   = 4;
        s->flipflop_rounding = 1;
        avctx->delay         = 0;
        s->low_delay         = 1;
        break;
    case AV_CODEC_ID_WMV2:
        s->out_format        = FMT_H263;
        s->h263_pred         = 1;
        s->unrestricted_mv   = 1;
        s->msmpeg4_version   = 5;
        s->flipflop_rounding = 1;
        avctx->delay         = 0;
        s->low_delay         = 1;
        break;
    default:
        return -1;
    }

    avctx->has_b_frames = !s->low_delay;

    s->encoding = 1;

    s->progressive_frame    =
    s->progressive_sequence = !(avctx->flags & (AV_CODEC_FLAG_INTERLACED_DCT |
                                                AV_CODEC_FLAG_INTERLACED_ME) ||
                                s->alternate_scan);

    /* init */
    ff_mpv_idct_init(s);
    if (ff_mpv_common_init(s) < 0)
        return -1;

    ff_fdctdsp_init(&s->fdsp, avctx);
    ff_me_cmp_init(&s->mecc, avctx);
    ff_mpegvideoencdsp_init(&s->mpvencdsp, avctx);
    ff_pixblockdsp_init(&s->pdsp, avctx);
    ff_qpeldsp_init(&s->qdsp);

    if (s->msmpeg4_version) {
        FF_ALLOCZ_OR_GOTO(s->avctx, s->ac_stats,
                          2 * 2 * (MAX_LEVEL + 1) *
                          (MAX_RUN + 1) * 2 * sizeof(int), fail);
    }
    FF_ALLOCZ_OR_GOTO(s->avctx, s->avctx->stats_out, 256, fail);

    FF_ALLOCZ_OR_GOTO(s->avctx, s->q_intra_matrix,   64 * 32 * sizeof(int), fail);
    FF_ALLOCZ_OR_GOTO(s->avctx, s->q_chroma_intra_matrix, 64 * 32 * sizeof(int), fail);
    FF_ALLOCZ_OR_GOTO(s->avctx, s->q_inter_matrix,   64 * 32 * sizeof(int), fail);
    FF_ALLOCZ_OR_GOTO(s->avctx, s->q_intra_matrix16, 64 * 32 * 2 * sizeof(uint16_t), fail);
    FF_ALLOCZ_OR_GOTO(s->avctx, s->q_chroma_intra_matrix16, 64 * 32 * 2 * sizeof(uint16_t), fail);
    FF_ALLOCZ_OR_GOTO(s->avctx, s->q_inter_matrix16, 64 * 32 * 2 * sizeof(uint16_t), fail);
    FF_ALLOCZ_OR_GOTO(s->avctx, s->input_picture,
                      MAX_PICTURE_COUNT * sizeof(Picture *), fail);
    FF_ALLOCZ_OR_GOTO(s->avctx, s->reordered_input_picture,
                      MAX_PICTURE_COUNT * sizeof(Picture *), fail);

    if (s->avctx->noise_reduction) {
        FF_ALLOCZ_OR_GOTO(s->avctx, s->dct_offset,
                          2 * 64 * sizeof(uint16_t), fail);
    }

    ff_dct_encode_init(s);

    if ((CONFIG_H263P_ENCODER || CONFIG_RV20_ENCODER) && s->modified_quant)
        s->chroma_qscale_table = ff_h263_chroma_qscale_table;

    s->quant_precision = 5;

    ff_set_cmp(&s->mecc, s->mecc.ildct_cmp,      s->avctx->ildct_cmp);
    ff_set_cmp(&s->mecc, s->mecc.frame_skip_cmp, s->avctx->frame_skip_cmp);

    if (CONFIG_H261_ENCODER && s->out_format == FMT_H261)
        ff_h261_encode_init(s);
    if (CONFIG_H263_ENCODER && s->out_format == FMT_H263)
        ff_h263_encode_init(s);
    if (CONFIG_MSMPEG4_ENCODER && s->msmpeg4_version)
        if ((ret = ff_msmpeg4_encode_init(s)) < 0)
            return ret;
    if ((CONFIG_MPEG1VIDEO_ENCODER || CONFIG_MPEG2VIDEO_ENCODER)
        && s->out_format == FMT_MPEG1)
        ff_mpeg1_encode_init(s);

    /* init q matrix */
    for (i = 0; i < 64; i++) {
        int j = s->idsp.idct_permutation[i];
        if (CONFIG_MPEG4_ENCODER && s->codec_id == AV_CODEC_ID_MPEG4 &&
            s->mpeg_quant) {
            s->intra_matrix[j] = ff_mpeg4_default_intra_matrix[i];
            s->inter_matrix[j] = ff_mpeg4_default_non_intra_matrix[i];
        } else if (s->out_format == FMT_H263 || s->out_format == FMT_H261) {
            s->intra_matrix[j] =
            s->inter_matrix[j] = ff_mpeg1_default_non_intra_matrix[i];
        } else {
            /* mpeg1/2 */
            s->chroma_intra_matrix[j] =
            s->intra_matrix[j] = ff_mpeg1_default_intra_matrix[i];
            s->inter_matrix[j] = ff_mpeg1_default_non_intra_matrix[i];
        }
        if (s->avctx->intra_matrix)
            s->intra_matrix[j] = s->avctx->intra_matrix[i];
        if (s->avctx->inter_matrix)
            s->inter_matrix[j] = s->avctx->inter_matrix[i];
    }

    /* precompute matrix */
    /* for mjpeg, we do include qscale in the matrix */
    if (s->out_format != FMT_MJPEG) {
        ff_convert_matrix(s, s->q_intra_matrix, s->q_intra_matrix16,
                          s->intra_matrix, s->intra_quant_bias, avctx->qmin,
                          31, 1);
        ff_convert_matrix(s, s->q_inter_matrix, s->q_inter_matrix16,
                          s->inter_matrix, s->inter_quant_bias, avctx->qmin,
                          31, 0);
    }

    if (ff_rate_control_init(s) < 0)
        return -1;

#if FF_API_ERROR_RATE
    FF_DISABLE_DEPRECATION_WARNINGS
    if (avctx->error_rate)
        s->error_rate = avctx->error_rate;
    FF_ENABLE_DEPRECATION_WARNINGS;
#endif

#if FF_API_NORMALIZE_AQP
    FF_DISABLE_DEPRECATION_WARNINGS
    if (avctx->flags & CODEC_FLAG_NORMALIZE_AQP)
        s->mpv_flags |= FF_MPV_FLAG_NAQ;
    FF_ENABLE_DEPRECATION_WARNINGS;
#endif

#if FF_API_MV0
    FF_DISABLE_DEPRECATION_WARNINGS
    if (avctx->flags & CODEC_FLAG_MV0)
        s->mpv_flags |= FF_MPV_FLAG_MV0;
    FF_ENABLE_DEPRECATION_WARNINGS
#endif

#if FF_API_MPV_OPT
    FF_DISABLE_DEPRECATION_WARNINGS
    if (avctx->rc_qsquish != 0.0)
        s->rc_qsquish = avctx->rc_qsquish;
    if (avctx->rc_qmod_amp != 0.0)
        s->rc_qmod_amp = avctx->rc_qmod_amp;
    if (avctx->rc_qmod_freq)
        s->rc_qmod_freq = avctx->rc_qmod_freq;
    if (avctx->rc_buffer_aggressivity != 1.0)
        s->rc_buffer_aggressivity = avctx->rc_buffer_aggressivity;
    if (avctx->rc_initial_cplx != 0.0)
        s->rc_initial_cplx = avctx->rc_initial_cplx;
    if (avctx->lmin)
        s->lmin = avctx->lmin;
    if (avctx->lmax)
        s->lmax = avctx->lmax;

    if (avctx->rc_eq) {
        av_freep(&s->rc_eq);
        s->rc_eq = av_strdup(avctx->rc_eq);
        if (!s->rc_eq)
            return AVERROR(ENOMEM);
    }
    FF_ENABLE_DEPRECATION_WARNINGS
#endif

    if (avctx->b_frame_strategy == 2) {
        for (i = 0; i < s->max_b_frames + 2; i++) {
            s->tmp_frames[i] = av_frame_alloc();
            if (!s->tmp_frames[i])
                return AVERROR(ENOMEM);

            s->tmp_frames[i]->format = AV_PIX_FMT_YUV420P;
            s->tmp_frames[i]->width  = s->width  >> avctx->brd_scale;
            s->tmp_frames[i]->height = s->height >> avctx->brd_scale;

            ret = av_frame_get_buffer(s->tmp_frames[i], 32);
            if (ret < 0)
                return ret;
        }
    }

    return 0;
fail:
    ff_mpv_encode_end(avctx);
    return AVERROR_UNKNOWN;
}

av_cold int ff_mpv_encode_end(AVCodecContext *avctx)
{
    MpegEncContext *s = avctx->priv_data;
    int i;

    ff_rate_control_uninit(s);

    ff_mpv_common_end(s);
    if (CONFIG_MJPEG_ENCODER &&
        s->out_format == FMT_MJPEG)
        ff_mjpeg_encode_close(s);

    av_freep(&avctx->extradata);

    for (i = 0; i < FF_ARRAY_ELEMS(s->tmp_frames); i++)
        av_frame_free(&s->tmp_frames[i]);

    ff_free_picture_tables(&s->new_picture);
    ff_mpeg_unref_picture(s->avctx, &s->new_picture);

    av_freep(&s->avctx->stats_out);
    av_freep(&s->ac_stats);

    if(s->q_chroma_intra_matrix   != s->q_intra_matrix  ) av_freep(&s->q_chroma_intra_matrix);
    if(s->q_chroma_intra_matrix16 != s->q_intra_matrix16) av_freep(&s->q_chroma_intra_matrix16);
    s->q_chroma_intra_matrix=   NULL;
    s->q_chroma_intra_matrix16= NULL;
    av_freep(&s->q_intra_matrix);
    av_freep(&s->q_inter_matrix);
    av_freep(&s->q_intra_matrix16);
    av_freep(&s->q_inter_matrix16);
    av_freep(&s->input_picture);
    av_freep(&s->reordered_input_picture);
    av_freep(&s->dct_offset);

    return 0;
}

static int get_sae(uint8_t *src, int ref, int stride)
{
    int x,y;
    int acc = 0;

    for (y = 0; y < 16; y++) {
        for (x = 0; x < 16; x++) {
            acc += FFABS(src[x + y * stride] - ref);
        }
    }

    return acc;
}

static int get_intra_count(MpegEncContext *s, uint8_t *src,
                           uint8_t *ref, int stride)
{
    int x, y, w, h;
    int acc = 0;

    w = s->width  & ~15;
    h = s->height & ~15;

    for (y = 0; y < h; y += 16) {
        for (x = 0; x < w; x += 16) {
            int offset = x + y * stride;
            int sad  = s->mecc.sad[0](NULL, src + offset, ref + offset,
                                      stride, 16);
            int mean = (s->mpvencdsp.pix_sum(src + offset, stride) + 128) >> 8;
            int sae  = get_sae(src + offset, mean, stride);

            acc += sae + 500 < sad;
        }
    }
    return acc;
}

static int alloc_picture(MpegEncContext *s, Picture *pic, int shared)
{
    return ff_alloc_picture(s->avctx, pic, &s->me, &s->sc, shared, 1,
                            s->chroma_x_shift, s->chroma_y_shift, s->out_format,
                            s->mb_stride, s->mb_width, s->mb_height, s->b8_stride,
                            &s->linesize, &s->uvlinesize);
}

static int load_input_picture(MpegEncContext *s, const AVFrame *pic_arg)
{
    Picture *pic = NULL;
    int64_t pts;
    int i, display_picture_number = 0, ret;
    const int encoding_delay = s->max_b_frames ? s->max_b_frames :
                                                 (s->low_delay ? 0 : 1);
    int direct = 1;

    if (pic_arg) {
        pts = pic_arg->pts;
        display_picture_number = s->input_picture_number++;

        if (pts != AV_NOPTS_VALUE) {
            if (s->user_specified_pts != AV_NOPTS_VALUE) {
                int64_t last = s->user_specified_pts;

                if (pts <= last) {
                    av_log(s->avctx, AV_LOG_ERROR,
                           "Invalid pts (%"PRId64") <= last (%"PRId64")\n",
                           pts, last);
                    return AVERROR(EINVAL);
                }

                if (!s->low_delay && display_picture_number == 1)
                    s->dts_delta = pts - last;
            }
            s->user_specified_pts = pts;
        } else {
            if (s->user_specified_pts != AV_NOPTS_VALUE) {
                s->user_specified_pts =
                pts = s->user_specified_pts + 1;
                av_log(s->avctx, AV_LOG_INFO,
                       "Warning: AVFrame.pts=? trying to guess (%"PRId64")\n",
                       pts);
            } else {
                pts = display_picture_number;
            }
        }
    }

    if (pic_arg) {
        if (!pic_arg->buf[0] ||
            pic_arg->linesize[0] != s->linesize ||
            pic_arg->linesize[1] != s->uvlinesize ||
            pic_arg->linesize[2] != s->uvlinesize)
            direct = 0;
        if ((s->width & 15) || (s->height & 15))
            direct = 0;
        if (((intptr_t)(pic_arg->data[0])) & (STRIDE_ALIGN-1))
            direct = 0;
        if (s->linesize & (STRIDE_ALIGN-1))
            direct = 0;

        ff_dlog(s->avctx, "%d %d %"PTRDIFF_SPECIFIER" %"PTRDIFF_SPECIFIER"\n", pic_arg->linesize[0],
                pic_arg->linesize[1], s->linesize, s->uvlinesize);

        i = ff_find_unused_picture(s->avctx, s->picture, direct);
        if (i < 0)
            return i;

        pic = &s->picture[i];
        pic->reference = 3;

        if (direct) {
            if ((ret = av_frame_ref(pic->f, pic_arg)) < 0)
                return ret;
        }
        ret = alloc_picture(s, pic, direct);
        if (ret < 0)
            return ret;

        if (!direct) {
            if (pic->f->data[0] + INPLACE_OFFSET == pic_arg->data[0] &&
                pic->f->data[1] + INPLACE_OFFSET == pic_arg->data[1] &&
                pic->f->data[2] + INPLACE_OFFSET == pic_arg->data[2]) {
                // empty
            } else {
                int h_chroma_shift, v_chroma_shift;
                av_pix_fmt_get_chroma_sub_sample(s->avctx->pix_fmt,
                                                 &h_chroma_shift,
                                                 &v_chroma_shift);

                for (i = 0; i < 3; i++) {
                    int src_stride = pic_arg->linesize[i];
                    int dst_stride = i ? s->uvlinesize : s->linesize;
                    int h_shift = i ? h_chroma_shift : 0;
                    int v_shift = i ? v_chroma_shift : 0;
                    int w = s->width  >> h_shift;
                    int h = s->height >> v_shift;
                    uint8_t *src = pic_arg->data[i];
                    uint8_t *dst = pic->f->data[i];
                    int vpad = 16;

                    if (   s->codec_id == AV_CODEC_ID_MPEG2VIDEO
                        && !s->progressive_sequence
                        && FFALIGN(s->height, 32) - s->height > 16)
                        vpad = 32;

                    if (!s->avctx->rc_buffer_size)
                        dst += INPLACE_OFFSET;

                    if (src_stride == dst_stride)
                        memcpy(dst, src, src_stride * h);
                    else {
                        int h2 = h;
                        uint8_t *dst2 = dst;
                        while (h2--) {
                            memcpy(dst2, src, w);
                            dst2 += dst_stride;
                            src += src_stride;
                        }
                    }
                    if ((s->width & 15) || (s->height & (vpad-1))) {
                        s->mpvencdsp.draw_edges(dst, dst_stride,
                                                w, h,
                                                16 >> h_shift,
                                                vpad >> v_shift,
                                                EDGE_BOTTOM);
                    }
                }
            }
        }
        ret = av_frame_copy_props(pic->f, pic_arg);
        if (ret < 0)
            return ret;

        pic->f->display_picture_number = display_picture_number;
        pic->f->pts = pts; // we set this here to avoid modifiying pic_arg
    }

    /* shift buffer entries */
    for (i = 1; i < MAX_PICTURE_COUNT /*s->encoding_delay + 1*/; i++)
        s->input_picture[i - 1] = s->input_picture[i];

    s->input_picture[encoding_delay] = (Picture*) pic;

    return 0;
}

static int skip_check(MpegEncContext *s, Picture *p, Picture *ref)
{
    int x, y, plane;
    int score = 0;
    int64_t score64 = 0;

    for (plane = 0; plane < 3; plane++) {
        const int stride = p->f->linesize[plane];
        const int bw = plane ? 1 : 2;
        for (y = 0; y < s->mb_height * bw; y++) {
            for (x = 0; x < s->mb_width * bw; x++) {
                int off = p->shared ? 0 : 16;
                uint8_t *dptr = p->f->data[plane] + 8 * (x + y * stride) + off;
                uint8_t *rptr = ref->f->data[plane] + 8 * (x + y * stride);
                int v = s->mecc.frame_skip_cmp[1](s, dptr, rptr, stride, 8);

                switch (FFABS(s->avctx->frame_skip_exp)) {
                case 0: score    =  FFMAX(score, v);          break;
                case 1: score   += FFABS(v);                  break;
                case 2: score64 += v * (int64_t)v;                       break;
                case 3: score64 += FFABS(v * (int64_t)v * v);            break;
                case 4: score64 += (v * (int64_t)v) * (v * (int64_t)v);  break;
                }
            }
        }
    }
    emms_c();

    if (score)
        score64 = score;
    if (s->avctx->frame_skip_exp < 0)
        score64 = pow(score64 / (double)(s->mb_width * s->mb_height),
                      -1.0/s->avctx->frame_skip_exp);

    if (score64 < s->avctx->frame_skip_threshold)
        return 1;
    if (score64 < ((s->avctx->frame_skip_factor * (int64_t)s->lambda) >> 8))
        return 1;
    return 0;
}

static int encode_frame(AVCodecContext *c, AVFrame *frame)
{
    AVPacket pkt = { 0 };
    int ret, got_output;

    av_init_packet(&pkt);
    ret = avcodec_encode_video2(c, &pkt, frame, &got_output);
    if (ret < 0)
        return ret;

    ret = pkt.size;
    av_free_packet(&pkt);
    return ret;
}

static int estimate_best_b_count(MpegEncContext *s)
{
    AVCodec *codec    = avcodec_find_encoder(s->avctx->codec_id);
    AVCodecContext *c = avcodec_alloc_context3(NULL);
    const int scale = s->avctx->brd_scale;
    int i, j, out_size, p_lambda, b_lambda, lambda2;
    int64_t best_rd  = INT64_MAX;
    int best_b_count = -1;

    if (!c)
        return AVERROR(ENOMEM);
    av_assert0(scale >= 0 && scale <= 3);

    //emms_c();
    //s->next_picture_ptr->quality;
    p_lambda = s->last_lambda_for[AV_PICTURE_TYPE_P];
    //p_lambda * FFABS(s->avctx->b_quant_factor) + s->avctx->b_quant_offset;
    b_lambda = s->last_lambda_for[AV_PICTURE_TYPE_B];
    if (!b_lambda) // FIXME we should do this somewhere else
        b_lambda = p_lambda;
    lambda2  = (b_lambda * b_lambda + (1 << FF_LAMBDA_SHIFT) / 2) >>
               FF_LAMBDA_SHIFT;

    c->width        = s->width  >> scale;
    c->height       = s->height >> scale;
    c->flags        = AV_CODEC_FLAG_QSCALE | AV_CODEC_FLAG_PSNR;
    c->flags       |= s->avctx->flags & AV_CODEC_FLAG_QPEL;
    c->mb_decision  = s->avctx->mb_decision;
    c->me_cmp       = s->avctx->me_cmp;
    c->mb_cmp       = s->avctx->mb_cmp;
    c->me_sub_cmp   = s->avctx->me_sub_cmp;
    c->pix_fmt      = AV_PIX_FMT_YUV420P;
    c->time_base    = s->avctx->time_base;
    c->max_b_frames = s->max_b_frames;

    if (avcodec_open2(c, codec, NULL) < 0)
        return -1;

    for (i = 0; i < s->max_b_frames + 2; i++) {
        Picture pre_input, *pre_input_ptr = i ? s->input_picture[i - 1] :
                                                s->next_picture_ptr;
        uint8_t *data[4];

        if (pre_input_ptr && (!i || s->input_picture[i - 1])) {
            pre_input = *pre_input_ptr;
            memcpy(data, pre_input_ptr->f->data, sizeof(data));

            if (!pre_input.shared && i) {
                data[0] += INPLACE_OFFSET;
                data[1] += INPLACE_OFFSET;
                data[2] += INPLACE_OFFSET;
            }

            s->mpvencdsp.shrink[scale](s->tmp_frames[i]->data[0],
                                       s->tmp_frames[i]->linesize[0],
                                       data[0],
                                       pre_input.f->linesize[0],
                                       c->width, c->height);
            s->mpvencdsp.shrink[scale](s->tmp_frames[i]->data[1],
                                       s->tmp_frames[i]->linesize[1],
                                       data[1],
                                       pre_input.f->linesize[1],
                                       c->width >> 1, c->height >> 1);
            s->mpvencdsp.shrink[scale](s->tmp_frames[i]->data[2],
                                       s->tmp_frames[i]->linesize[2],
                                       data[2],
                                       pre_input.f->linesize[2],
                                       c->width >> 1, c->height >> 1);
        }
    }

    for (j = 0; j < s->max_b_frames + 1; j++) {
        int64_t rd = 0;

        if (!s->input_picture[j])
            break;

        c->error[0] = c->error[1] = c->error[2] = 0;

        s->tmp_frames[0]->pict_type = AV_PICTURE_TYPE_I;
        s->tmp_frames[0]->quality   = 1 * FF_QP2LAMBDA;

        out_size = encode_frame(c, s->tmp_frames[0]);

        //rd += (out_size * lambda2) >> FF_LAMBDA_SHIFT;

        for (i = 0; i < s->max_b_frames + 1; i++) {
            int is_p = i % (j + 1) == j || i == s->max_b_frames;

            s->tmp_frames[i + 1]->pict_type = is_p ?
                                     AV_PICTURE_TYPE_P : AV_PICTURE_TYPE_B;
            s->tmp_frames[i + 1]->quality   = is_p ? p_lambda : b_lambda;

            out_size = encode_frame(c, s->tmp_frames[i + 1]);

            rd += (out_size * lambda2) >> (FF_LAMBDA_SHIFT - 3);
        }

        /* get the delayed frames */
        while (out_size) {
            out_size = encode_frame(c, NULL);
            rd += (out_size * lambda2) >> (FF_LAMBDA_SHIFT - 3);
        }

        rd += c->error[0] + c->error[1] + c->error[2];

        if (rd < best_rd) {
            best_rd = rd;
            best_b_count = j;
        }
    }

    avcodec_close(c);
    av_freep(&c);

    return best_b_count;
}

static int select_input_picture(MpegEncContext *s)
{
    int i, ret;

    for (i = 1; i < MAX_PICTURE_COUNT; i++)
        s->reordered_input_picture[i - 1] = s->reordered_input_picture[i];
    s->reordered_input_picture[MAX_PICTURE_COUNT - 1] = NULL;

    /* set next picture type & ordering */
    if (!s->reordered_input_picture[0] && s->input_picture[0]) {
        if (s->avctx->frame_skip_threshold || s->avctx->frame_skip_factor) {
            if (s->picture_in_gop_number < s->gop_size &&
                s->next_picture_ptr &&
                skip_check(s, s->input_picture[0], s->next_picture_ptr)) {
                // FIXME check that te gop check above is +-1 correct
                av_frame_unref(s->input_picture[0]->f);

                ff_vbv_update(s, 0);

                goto no_output_pic;
            }
        }

        if (/*s->picture_in_gop_number >= s->gop_size ||*/
            !s->next_picture_ptr || s->intra_only) {
            s->reordered_input_picture[0] = s->input_picture[0];
            s->reordered_input_picture[0]->f->pict_type = AV_PICTURE_TYPE_I;
            s->reordered_input_picture[0]->f->coded_picture_number =
                s->coded_picture_number++;
        } else {
            int b_frames;

<<<<<<< HEAD
            if (s->avctx->flags & CODEC_FLAG_PASS2) {
=======
            if (s->avctx->frame_skip_threshold || s->avctx->frame_skip_factor) {
                if (s->picture_in_gop_number < s->gop_size &&
                    skip_check(s, s->input_picture[0], s->next_picture_ptr)) {
                    // FIXME check that te gop check above is +-1 correct
                    av_frame_unref(s->input_picture[0]->f);

                    emms_c();
                    ff_vbv_update(s, 0);

                    goto no_output_pic;
                }
            }

            if (s->avctx->flags & AV_CODEC_FLAG_PASS2) {
>>>>>>> 7c6eb0a1
                for (i = 0; i < s->max_b_frames + 1; i++) {
                    int pict_num = s->input_picture[0]->f->display_picture_number + i;

                    if (pict_num >= s->rc_context.num_entries)
                        break;
                    if (!s->input_picture[i]) {
                        s->rc_context.entry[pict_num - 1].new_pict_type = AV_PICTURE_TYPE_P;
                        break;
                    }

                    s->input_picture[i]->f->pict_type =
                        s->rc_context.entry[pict_num].new_pict_type;
                }
            }

            if (s->avctx->b_frame_strategy == 0) {
                b_frames = s->max_b_frames;
                while (b_frames && !s->input_picture[b_frames])
                    b_frames--;
            } else if (s->avctx->b_frame_strategy == 1) {
                for (i = 1; i < s->max_b_frames + 1; i++) {
                    if (s->input_picture[i] &&
                        s->input_picture[i]->b_frame_score == 0) {
                        s->input_picture[i]->b_frame_score =
                            get_intra_count(s,
                                            s->input_picture[i    ]->f->data[0],
                                            s->input_picture[i - 1]->f->data[0],
                                            s->linesize) + 1;
                    }
                }
                for (i = 0; i < s->max_b_frames + 1; i++) {
                    if (!s->input_picture[i] ||
                        s->input_picture[i]->b_frame_score - 1 >
                            s->mb_num / s->avctx->b_sensitivity)
                        break;
                }

                b_frames = FFMAX(0, i - 1);

                /* reset scores */
                for (i = 0; i < b_frames + 1; i++) {
                    s->input_picture[i]->b_frame_score = 0;
                }
            } else if (s->avctx->b_frame_strategy == 2) {
                b_frames = estimate_best_b_count(s);
            } else {
                av_log(s->avctx, AV_LOG_ERROR, "illegal b frame strategy\n");
                b_frames = 0;
            }

            emms_c();

            for (i = b_frames - 1; i >= 0; i--) {
                int type = s->input_picture[i]->f->pict_type;
                if (type && type != AV_PICTURE_TYPE_B)
                    b_frames = i;
            }
            if (s->input_picture[b_frames]->f->pict_type == AV_PICTURE_TYPE_B &&
                b_frames == s->max_b_frames) {
                av_log(s->avctx, AV_LOG_ERROR,
                       "warning, too many b frames in a row\n");
            }

            if (s->picture_in_gop_number + b_frames >= s->gop_size) {
                if ((s->mpv_flags & FF_MPV_FLAG_STRICT_GOP) &&
                    s->gop_size > s->picture_in_gop_number) {
                    b_frames = s->gop_size - s->picture_in_gop_number - 1;
                } else {
                    if (s->avctx->flags & AV_CODEC_FLAG_CLOSED_GOP)
                        b_frames = 0;
                    s->input_picture[b_frames]->f->pict_type = AV_PICTURE_TYPE_I;
                }
            }

            if ((s->avctx->flags & AV_CODEC_FLAG_CLOSED_GOP) && b_frames &&
                s->input_picture[b_frames]->f->pict_type == AV_PICTURE_TYPE_I)
                b_frames--;

            s->reordered_input_picture[0] = s->input_picture[b_frames];
            if (s->reordered_input_picture[0]->f->pict_type != AV_PICTURE_TYPE_I)
                s->reordered_input_picture[0]->f->pict_type = AV_PICTURE_TYPE_P;
            s->reordered_input_picture[0]->f->coded_picture_number =
                s->coded_picture_number++;
            for (i = 0; i < b_frames; i++) {
                s->reordered_input_picture[i + 1] = s->input_picture[i];
                s->reordered_input_picture[i + 1]->f->pict_type =
                    AV_PICTURE_TYPE_B;
                s->reordered_input_picture[i + 1]->f->coded_picture_number =
                    s->coded_picture_number++;
            }
        }
    }
no_output_pic:
    if (s->reordered_input_picture[0]) {
        s->reordered_input_picture[0]->reference =
           s->reordered_input_picture[0]->f->pict_type !=
               AV_PICTURE_TYPE_B ? 3 : 0;

        ff_mpeg_unref_picture(s->avctx, &s->new_picture);
        if ((ret = ff_mpeg_ref_picture(s->avctx, &s->new_picture, s->reordered_input_picture[0])))
            return ret;

        if (s->reordered_input_picture[0]->shared || s->avctx->rc_buffer_size) {
            // input is a shared pix, so we can't modifiy it -> alloc a new
            // one & ensure that the shared one is reuseable

            Picture *pic;
            int i = ff_find_unused_picture(s->avctx, s->picture, 0);
            if (i < 0)
                return i;
            pic = &s->picture[i];

            pic->reference = s->reordered_input_picture[0]->reference;
            if (alloc_picture(s, pic, 0) < 0) {
                return -1;
            }

            ret = av_frame_copy_props(pic->f, s->reordered_input_picture[0]->f);
            if (ret < 0)
                return ret;

            /* mark us unused / free shared pic */
            av_frame_unref(s->reordered_input_picture[0]->f);
            s->reordered_input_picture[0]->shared = 0;

            s->current_picture_ptr = pic;
        } else {
            // input is not a shared pix -> reuse buffer for current_pix
            s->current_picture_ptr = s->reordered_input_picture[0];
            for (i = 0; i < 4; i++) {
                s->new_picture.f->data[i] += INPLACE_OFFSET;
            }
        }
        ff_mpeg_unref_picture(s->avctx, &s->current_picture);
        if ((ret = ff_mpeg_ref_picture(s->avctx, &s->current_picture,
                                       s->current_picture_ptr)) < 0)
            return ret;

        s->picture_number = s->new_picture.f->display_picture_number;
    } else {
        ff_mpeg_unref_picture(s->avctx, &s->new_picture);
    }
    return 0;
}

static void frame_end(MpegEncContext *s)
{
    if (s->unrestricted_mv &&
        s->current_picture.reference &&
        !s->intra_only) {
        const AVPixFmtDescriptor *desc = av_pix_fmt_desc_get(s->avctx->pix_fmt);
        int hshift = desc->log2_chroma_w;
        int vshift = desc->log2_chroma_h;
        s->mpvencdsp.draw_edges(s->current_picture.f->data[0],
                                s->current_picture.f->linesize[0],
                                s->h_edge_pos, s->v_edge_pos,
                                EDGE_WIDTH, EDGE_WIDTH,
                                EDGE_TOP | EDGE_BOTTOM);
        s->mpvencdsp.draw_edges(s->current_picture.f->data[1],
                                s->current_picture.f->linesize[1],
                                s->h_edge_pos >> hshift,
                                s->v_edge_pos >> vshift,
                                EDGE_WIDTH >> hshift,
                                EDGE_WIDTH >> vshift,
                                EDGE_TOP | EDGE_BOTTOM);
        s->mpvencdsp.draw_edges(s->current_picture.f->data[2],
                                s->current_picture.f->linesize[2],
                                s->h_edge_pos >> hshift,
                                s->v_edge_pos >> vshift,
                                EDGE_WIDTH >> hshift,
                                EDGE_WIDTH >> vshift,
                                EDGE_TOP | EDGE_BOTTOM);
    }

    emms_c();

    s->last_pict_type                 = s->pict_type;
    s->last_lambda_for [s->pict_type] = s->current_picture_ptr->f->quality;
    if (s->pict_type!= AV_PICTURE_TYPE_B)
        s->last_non_b_pict_type = s->pict_type;

#if FF_API_CODED_FRAME
FF_DISABLE_DEPRECATION_WARNINGS
    av_frame_copy_props(s->avctx->coded_frame, s->current_picture.f);
FF_ENABLE_DEPRECATION_WARNINGS
#endif
}

static void update_noise_reduction(MpegEncContext *s)
{
    int intra, i;

    for (intra = 0; intra < 2; intra++) {
        if (s->dct_count[intra] > (1 << 16)) {
            for (i = 0; i < 64; i++) {
                s->dct_error_sum[intra][i] >>= 1;
            }
            s->dct_count[intra] >>= 1;
        }

        for (i = 0; i < 64; i++) {
            s->dct_offset[intra][i] = (s->avctx->noise_reduction *
                                       s->dct_count[intra] +
                                       s->dct_error_sum[intra][i] / 2) /
                                      (s->dct_error_sum[intra][i] + 1);
        }
    }
}

static int frame_start(MpegEncContext *s)
{
    int ret;

    /* mark & release old frames */
    if (s->pict_type != AV_PICTURE_TYPE_B && s->last_picture_ptr &&
        s->last_picture_ptr != s->next_picture_ptr &&
        s->last_picture_ptr->f->buf[0]) {
        ff_mpeg_unref_picture(s->avctx, s->last_picture_ptr);
    }

    s->current_picture_ptr->f->pict_type = s->pict_type;
    s->current_picture_ptr->f->key_frame = s->pict_type == AV_PICTURE_TYPE_I;

    ff_mpeg_unref_picture(s->avctx, &s->current_picture);
    if ((ret = ff_mpeg_ref_picture(s->avctx, &s->current_picture,
                                   s->current_picture_ptr)) < 0)
        return ret;

    if (s->pict_type != AV_PICTURE_TYPE_B) {
        s->last_picture_ptr = s->next_picture_ptr;
        if (!s->droppable)
            s->next_picture_ptr = s->current_picture_ptr;
    }

    if (s->last_picture_ptr) {
        ff_mpeg_unref_picture(s->avctx, &s->last_picture);
        if (s->last_picture_ptr->f->buf[0] &&
            (ret = ff_mpeg_ref_picture(s->avctx, &s->last_picture,
                                       s->last_picture_ptr)) < 0)
            return ret;
    }
    if (s->next_picture_ptr) {
        ff_mpeg_unref_picture(s->avctx, &s->next_picture);
        if (s->next_picture_ptr->f->buf[0] &&
            (ret = ff_mpeg_ref_picture(s->avctx, &s->next_picture,
                                       s->next_picture_ptr)) < 0)
            return ret;
    }

    if (s->picture_structure!= PICT_FRAME) {
        int i;
        for (i = 0; i < 4; i++) {
            if (s->picture_structure == PICT_BOTTOM_FIELD) {
                s->current_picture.f->data[i] +=
                    s->current_picture.f->linesize[i];
            }
            s->current_picture.f->linesize[i] *= 2;
            s->last_picture.f->linesize[i]    *= 2;
            s->next_picture.f->linesize[i]    *= 2;
        }
    }

    if (s->mpeg_quant || s->codec_id == AV_CODEC_ID_MPEG2VIDEO) {
        s->dct_unquantize_intra = s->dct_unquantize_mpeg2_intra;
        s->dct_unquantize_inter = s->dct_unquantize_mpeg2_inter;
    } else if (s->out_format == FMT_H263 || s->out_format == FMT_H261) {
        s->dct_unquantize_intra = s->dct_unquantize_h263_intra;
        s->dct_unquantize_inter = s->dct_unquantize_h263_inter;
    } else {
        s->dct_unquantize_intra = s->dct_unquantize_mpeg1_intra;
        s->dct_unquantize_inter = s->dct_unquantize_mpeg1_inter;
    }

    if (s->dct_error_sum) {
        av_assert2(s->avctx->noise_reduction && s->encoding);
        update_noise_reduction(s);
    }

    return 0;
}

int ff_mpv_encode_picture(AVCodecContext *avctx, AVPacket *pkt,
                          const AVFrame *pic_arg, int *got_packet)
{
    MpegEncContext *s = avctx->priv_data;
    int i, stuffing_count, ret;
    int context_count = s->slice_context_count;

    s->picture_in_gop_number++;

    if (load_input_picture(s, pic_arg) < 0)
        return -1;

    if (select_input_picture(s) < 0) {
        return -1;
    }

    /* output? */
    if (s->new_picture.f->data[0]) {
        int growing_buffer = context_count == 1 && !pkt->data && !s->data_partitioning;
        int pkt_size = growing_buffer ? FFMAX(s->mb_width*s->mb_height*64+10000, avctx->internal->byte_buffer_size) - FF_INPUT_BUFFER_PADDING_SIZE
                                              :
                                              s->mb_width*s->mb_height*(MAX_MB_BYTES+100)+10000;
        if ((ret = ff_alloc_packet2(avctx, pkt, pkt_size, 0)) < 0)
            return ret;
        if (s->mb_info) {
            s->mb_info_ptr = av_packet_new_side_data(pkt,
                                 AV_PKT_DATA_H263_MB_INFO,
                                 s->mb_width*s->mb_height*12);
            s->prev_mb_info = s->last_mb_info = s->mb_info_size = 0;
        }

        for (i = 0; i < context_count; i++) {
            int start_y = s->thread_context[i]->start_mb_y;
            int   end_y = s->thread_context[i]->  end_mb_y;
            int h       = s->mb_height;
            uint8_t *start = pkt->data + (size_t)(((int64_t) pkt->size) * start_y / h);
            uint8_t *end   = pkt->data + (size_t)(((int64_t) pkt->size) *   end_y / h);

            init_put_bits(&s->thread_context[i]->pb, start, end - start);
        }

        s->pict_type = s->new_picture.f->pict_type;
        //emms_c();
        ret = frame_start(s);
        if (ret < 0)
            return ret;
vbv_retry:
        ret = encode_picture(s, s->picture_number);
        if (growing_buffer) {
            av_assert0(s->pb.buf == avctx->internal->byte_buffer);
            pkt->data = s->pb.buf;
            pkt->size = avctx->internal->byte_buffer_size;
        }
        if (ret < 0)
            return -1;

        avctx->header_bits = s->header_bits;
        avctx->mv_bits     = s->mv_bits;
        avctx->misc_bits   = s->misc_bits;
        avctx->i_tex_bits  = s->i_tex_bits;
        avctx->p_tex_bits  = s->p_tex_bits;
        avctx->i_count     = s->i_count;
        // FIXME f/b_count in avctx
        avctx->p_count     = s->mb_num - s->i_count - s->skip_count;
        avctx->skip_count  = s->skip_count;

        frame_end(s);

        ff_side_data_set_encoder_stats(pkt, s->current_picture.f->quality, NULL, 0, s->pict_type);

        if (CONFIG_MJPEG_ENCODER && s->out_format == FMT_MJPEG)
            ff_mjpeg_encode_picture_trailer(&s->pb, s->header_bits);

        if (avctx->rc_buffer_size) {
            RateControlContext *rcc = &s->rc_context;
            int max_size = FFMAX(rcc->buffer_index * avctx->rc_max_available_vbv_use, rcc->buffer_index - 500);

            if (put_bits_count(&s->pb) > max_size &&
                s->lambda < s->lmax) {
                s->next_lambda = FFMAX(s->lambda + 1, s->lambda *
                                       (s->qscale + 1) / s->qscale);
                if (s->adaptive_quant) {
                    int i;
                    for (i = 0; i < s->mb_height * s->mb_stride; i++)
                        s->lambda_table[i] =
                            FFMAX(s->lambda_table[i] + 1,
                                  s->lambda_table[i] * (s->qscale + 1) /
                                  s->qscale);
                }
                s->mb_skipped = 0;        // done in frame_start()
                // done in encode_picture() so we must undo it
                if (s->pict_type == AV_PICTURE_TYPE_P) {
                    if (s->flipflop_rounding          ||
                        s->codec_id == AV_CODEC_ID_H263P ||
                        s->codec_id == AV_CODEC_ID_MPEG4)
                        s->no_rounding ^= 1;
                }
                if (s->pict_type != AV_PICTURE_TYPE_B) {
                    s->time_base       = s->last_time_base;
                    s->last_non_b_time = s->time - s->pp_time;
                }
                for (i = 0; i < context_count; i++) {
                    PutBitContext *pb = &s->thread_context[i]->pb;
                    init_put_bits(pb, pb->buf, pb->buf_end - pb->buf);
                }
                av_log(s->avctx, AV_LOG_VERBOSE, "reencoding frame due to VBV\n");
                goto vbv_retry;
            }

            av_assert0(s->avctx->rc_max_rate);
        }

        if (s->avctx->flags & AV_CODEC_FLAG_PASS1)
            ff_write_pass1_stats(s);

        for (i = 0; i < 4; i++) {
            s->current_picture_ptr->f->error[i] =
            s->current_picture.f->error[i] =
                s->current_picture.error[i];
            avctx->error[i] += s->current_picture_ptr->f->error[i];
        }

        if (s->avctx->flags & AV_CODEC_FLAG_PASS1)
            assert(avctx->header_bits + avctx->mv_bits + avctx->misc_bits +
                   avctx->i_tex_bits + avctx->p_tex_bits ==
                       put_bits_count(&s->pb));
        flush_put_bits(&s->pb);
        s->frame_bits  = put_bits_count(&s->pb);

        stuffing_count = ff_vbv_update(s, s->frame_bits);
        s->stuffing_bits = 8*stuffing_count;
        if (stuffing_count) {
            if (s->pb.buf_end - s->pb.buf - (put_bits_count(&s->pb) >> 3) <
                    stuffing_count + 50) {
                av_log(s->avctx, AV_LOG_ERROR, "stuffing too large\n");
                return -1;
            }

            switch (s->codec_id) {
            case AV_CODEC_ID_MPEG1VIDEO:
            case AV_CODEC_ID_MPEG2VIDEO:
                while (stuffing_count--) {
                    put_bits(&s->pb, 8, 0);
                }
            break;
            case AV_CODEC_ID_MPEG4:
                put_bits(&s->pb, 16, 0);
                put_bits(&s->pb, 16, 0x1C3);
                stuffing_count -= 4;
                while (stuffing_count--) {
                    put_bits(&s->pb, 8, 0xFF);
                }
            break;
            default:
                av_log(s->avctx, AV_LOG_ERROR, "vbv buffer overflow\n");
            }
            flush_put_bits(&s->pb);
            s->frame_bits  = put_bits_count(&s->pb);
        }

        /* update mpeg1/2 vbv_delay for CBR */
        if (s->avctx->rc_max_rate                          &&
            s->avctx->rc_min_rate == s->avctx->rc_max_rate &&
            s->out_format == FMT_MPEG1                     &&
            90000LL * (avctx->rc_buffer_size - 1) <=
                s->avctx->rc_max_rate * 0xFFFFLL) {
            int vbv_delay, min_delay;
            double inbits  = s->avctx->rc_max_rate *
                             av_q2d(s->avctx->time_base);
            int    minbits = s->frame_bits - 8 *
                             (s->vbv_delay_ptr - s->pb.buf - 1);
            double bits    = s->rc_context.buffer_index + minbits - inbits;

            if (bits < 0)
                av_log(s->avctx, AV_LOG_ERROR,
                       "Internal error, negative bits\n");

            assert(s->repeat_first_field == 0);

            vbv_delay = bits * 90000 / s->avctx->rc_max_rate;
            min_delay = (minbits * 90000LL + s->avctx->rc_max_rate - 1) /
                        s->avctx->rc_max_rate;

            vbv_delay = FFMAX(vbv_delay, min_delay);

            av_assert0(vbv_delay < 0xFFFF);

            s->vbv_delay_ptr[0] &= 0xF8;
            s->vbv_delay_ptr[0] |= vbv_delay >> 13;
            s->vbv_delay_ptr[1]  = vbv_delay >> 5;
            s->vbv_delay_ptr[2] &= 0x07;
            s->vbv_delay_ptr[2] |= vbv_delay << 3;
            avctx->vbv_delay     = vbv_delay * 300;
        }
        s->total_bits     += s->frame_bits;
        avctx->frame_bits  = s->frame_bits;

        pkt->pts = s->current_picture.f->pts;
        if (!s->low_delay && s->pict_type != AV_PICTURE_TYPE_B) {
            if (!s->current_picture.f->coded_picture_number)
                pkt->dts = pkt->pts - s->dts_delta;
            else
                pkt->dts = s->reordered_pts;
            s->reordered_pts = pkt->pts;
        } else
            pkt->dts = pkt->pts;
        if (s->current_picture.f->key_frame)
            pkt->flags |= AV_PKT_FLAG_KEY;
        if (s->mb_info)
            av_packet_shrink_side_data(pkt, AV_PKT_DATA_H263_MB_INFO, s->mb_info_size);
    } else {
        s->frame_bits = 0;
    }

    /* release non-reference frames */
    for (i = 0; i < MAX_PICTURE_COUNT; i++) {
        if (!s->picture[i].reference)
            ff_mpeg_unref_picture(s->avctx, &s->picture[i]);
    }

    av_assert1((s->frame_bits & 7) == 0);

    pkt->size = s->frame_bits / 8;
    *got_packet = !!pkt->size;
    return 0;
}

static inline void dct_single_coeff_elimination(MpegEncContext *s,
                                                int n, int threshold)
{
    static const char tab[64] = {
        3, 2, 2, 1, 1, 1, 1, 1,
        1, 1, 1, 1, 1, 1, 1, 1,
        1, 1, 1, 1, 1, 1, 1, 1,
        0, 0, 0, 0, 0, 0, 0, 0,
        0, 0, 0, 0, 0, 0, 0, 0,
        0, 0, 0, 0, 0, 0, 0, 0,
        0, 0, 0, 0, 0, 0, 0, 0,
        0, 0, 0, 0, 0, 0, 0, 0
    };
    int score = 0;
    int run = 0;
    int i;
    int16_t *block = s->block[n];
    const int last_index = s->block_last_index[n];
    int skip_dc;

    if (threshold < 0) {
        skip_dc = 0;
        threshold = -threshold;
    } else
        skip_dc = 1;

    /* Are all we could set to zero already zero? */
    if (last_index <= skip_dc - 1)
        return;

    for (i = 0; i <= last_index; i++) {
        const int j = s->intra_scantable.permutated[i];
        const int level = FFABS(block[j]);
        if (level == 1) {
            if (skip_dc && i == 0)
                continue;
            score += tab[run];
            run = 0;
        } else if (level > 1) {
            return;
        } else {
            run++;
        }
    }
    if (score >= threshold)
        return;
    for (i = skip_dc; i <= last_index; i++) {
        const int j = s->intra_scantable.permutated[i];
        block[j] = 0;
    }
    if (block[0])
        s->block_last_index[n] = 0;
    else
        s->block_last_index[n] = -1;
}

static inline void clip_coeffs(MpegEncContext *s, int16_t *block,
                               int last_index)
{
    int i;
    const int maxlevel = s->max_qcoeff;
    const int minlevel = s->min_qcoeff;
    int overflow = 0;

    if (s->mb_intra) {
        i = 1; // skip clipping of intra dc
    } else
        i = 0;

    for (; i <= last_index; i++) {
        const int j = s->intra_scantable.permutated[i];
        int level = block[j];

        if (level > maxlevel) {
            level = maxlevel;
            overflow++;
        } else if (level < minlevel) {
            level = minlevel;
            overflow++;
        }

        block[j] = level;
    }

    if (overflow && s->avctx->mb_decision == FF_MB_DECISION_SIMPLE)
        av_log(s->avctx, AV_LOG_INFO,
               "warning, clipping %d dct coefficients to %d..%d\n",
               overflow, minlevel, maxlevel);
}

static void get_visual_weight(int16_t *weight, uint8_t *ptr, int stride)
{
    int x, y;
    // FIXME optimize
    for (y = 0; y < 8; y++) {
        for (x = 0; x < 8; x++) {
            int x2, y2;
            int sum = 0;
            int sqr = 0;
            int count = 0;

            for (y2 = FFMAX(y - 1, 0); y2 < FFMIN(8, y + 2); y2++) {
                for (x2= FFMAX(x - 1, 0); x2 < FFMIN(8, x + 2); x2++) {
                    int v = ptr[x2 + y2 * stride];
                    sum += v;
                    sqr += v * v;
                    count++;
                }
            }
            weight[x + 8 * y]= (36 * ff_sqrt(count * sqr - sum * sum)) / count;
        }
    }
}

static av_always_inline void encode_mb_internal(MpegEncContext *s,
                                                int motion_x, int motion_y,
                                                int mb_block_height,
                                                int mb_block_width,
                                                int mb_block_count)
{
    int16_t weight[12][64];
    int16_t orig[12][64];
    const int mb_x = s->mb_x;
    const int mb_y = s->mb_y;
    int i;
    int skip_dct[12];
    int dct_offset = s->linesize * 8; // default for progressive frames
    int uv_dct_offset = s->uvlinesize * 8;
    uint8_t *ptr_y, *ptr_cb, *ptr_cr;
    ptrdiff_t wrap_y, wrap_c;

    for (i = 0; i < mb_block_count; i++)
        skip_dct[i] = s->skipdct;

    if (s->adaptive_quant) {
        const int last_qp = s->qscale;
        const int mb_xy = mb_x + mb_y * s->mb_stride;

        s->lambda = s->lambda_table[mb_xy];
        update_qscale(s);

        if (!(s->mpv_flags & FF_MPV_FLAG_QP_RD)) {
            s->qscale = s->current_picture_ptr->qscale_table[mb_xy];
            s->dquant = s->qscale - last_qp;

            if (s->out_format == FMT_H263) {
                s->dquant = av_clip(s->dquant, -2, 2);

                if (s->codec_id == AV_CODEC_ID_MPEG4) {
                    if (!s->mb_intra) {
                        if (s->pict_type == AV_PICTURE_TYPE_B) {
                            if (s->dquant & 1 || s->mv_dir & MV_DIRECT)
                                s->dquant = 0;
                        }
                        if (s->mv_type == MV_TYPE_8X8)
                            s->dquant = 0;
                    }
                }
            }
        }
        ff_set_qscale(s, last_qp + s->dquant);
    } else if (s->mpv_flags & FF_MPV_FLAG_QP_RD)
        ff_set_qscale(s, s->qscale + s->dquant);

    wrap_y = s->linesize;
    wrap_c = s->uvlinesize;
    ptr_y  = s->new_picture.f->data[0] +
             (mb_y * 16 * wrap_y)              + mb_x * 16;
    ptr_cb = s->new_picture.f->data[1] +
             (mb_y * mb_block_height * wrap_c) + mb_x * mb_block_width;
    ptr_cr = s->new_picture.f->data[2] +
             (mb_y * mb_block_height * wrap_c) + mb_x * mb_block_width;

    if((mb_x * 16 + 16 > s->width || mb_y * 16 + 16 > s->height) && s->codec_id != AV_CODEC_ID_AMV){
        uint8_t *ebuf = s->sc.edge_emu_buffer + 36 * wrap_y;
        int cw = (s->width  + s->chroma_x_shift) >> s->chroma_x_shift;
        int ch = (s->height + s->chroma_y_shift) >> s->chroma_y_shift;
        s->vdsp.emulated_edge_mc(ebuf, ptr_y,
                                 wrap_y, wrap_y,
                                 16, 16, mb_x * 16, mb_y * 16,
                                 s->width, s->height);
        ptr_y = ebuf;
        s->vdsp.emulated_edge_mc(ebuf + 16 * wrap_y, ptr_cb,
                                 wrap_c, wrap_c,
                                 mb_block_width, mb_block_height,
                                 mb_x * mb_block_width, mb_y * mb_block_height,
                                 cw, ch);
        ptr_cb = ebuf + 16 * wrap_y;
        s->vdsp.emulated_edge_mc(ebuf + 16 * wrap_y + 16, ptr_cr,
                                 wrap_c, wrap_c,
                                 mb_block_width, mb_block_height,
                                 mb_x * mb_block_width, mb_y * mb_block_height,
                                 cw, ch);
        ptr_cr = ebuf + 16 * wrap_y + 16;
    }

    if (s->mb_intra) {
        if (s->avctx->flags & AV_CODEC_FLAG_INTERLACED_DCT) {
            int progressive_score, interlaced_score;

            s->interlaced_dct = 0;
            progressive_score = s->mecc.ildct_cmp[4](s, ptr_y, NULL, wrap_y, 8) +
                                s->mecc.ildct_cmp[4](s, ptr_y + wrap_y * 8,
                                                     NULL, wrap_y, 8) - 400;

            if (progressive_score > 0) {
                interlaced_score = s->mecc.ildct_cmp[4](s, ptr_y,
                                                        NULL, wrap_y * 2, 8) +
                                   s->mecc.ildct_cmp[4](s, ptr_y + wrap_y,
                                                        NULL, wrap_y * 2, 8);
                if (progressive_score > interlaced_score) {
                    s->interlaced_dct = 1;

                    dct_offset = wrap_y;
                    uv_dct_offset = wrap_c;
                    wrap_y <<= 1;
                    if (s->chroma_format == CHROMA_422 ||
                        s->chroma_format == CHROMA_444)
                        wrap_c <<= 1;
                }
            }
        }

        s->pdsp.get_pixels(s->block[0], ptr_y,                  wrap_y);
        s->pdsp.get_pixels(s->block[1], ptr_y + 8,              wrap_y);
        s->pdsp.get_pixels(s->block[2], ptr_y + dct_offset,     wrap_y);
        s->pdsp.get_pixels(s->block[3], ptr_y + dct_offset + 8, wrap_y);

        if (s->avctx->flags & AV_CODEC_FLAG_GRAY) {
            skip_dct[4] = 1;
            skip_dct[5] = 1;
        } else {
            s->pdsp.get_pixels(s->block[4], ptr_cb, wrap_c);
            s->pdsp.get_pixels(s->block[5], ptr_cr, wrap_c);
            if (!s->chroma_y_shift && s->chroma_x_shift) { /* 422 */
                s->pdsp.get_pixels(s->block[6], ptr_cb + uv_dct_offset, wrap_c);
                s->pdsp.get_pixels(s->block[7], ptr_cr + uv_dct_offset, wrap_c);
            } else if (!s->chroma_y_shift && !s->chroma_x_shift) { /* 444 */
                s->pdsp.get_pixels(s->block[ 6], ptr_cb + 8, wrap_c);
                s->pdsp.get_pixels(s->block[ 7], ptr_cr + 8, wrap_c);
                s->pdsp.get_pixels(s->block[ 8], ptr_cb + uv_dct_offset, wrap_c);
                s->pdsp.get_pixels(s->block[ 9], ptr_cr + uv_dct_offset, wrap_c);
                s->pdsp.get_pixels(s->block[10], ptr_cb + uv_dct_offset + 8, wrap_c);
                s->pdsp.get_pixels(s->block[11], ptr_cr + uv_dct_offset + 8, wrap_c);
            }
        }
    } else {
        op_pixels_func (*op_pix)[4];
        qpel_mc_func (*op_qpix)[16];
        uint8_t *dest_y, *dest_cb, *dest_cr;

        dest_y  = s->dest[0];
        dest_cb = s->dest[1];
        dest_cr = s->dest[2];

        if ((!s->no_rounding) || s->pict_type == AV_PICTURE_TYPE_B) {
            op_pix  = s->hdsp.put_pixels_tab;
            op_qpix = s->qdsp.put_qpel_pixels_tab;
        } else {
            op_pix  = s->hdsp.put_no_rnd_pixels_tab;
            op_qpix = s->qdsp.put_no_rnd_qpel_pixels_tab;
        }

        if (s->mv_dir & MV_DIR_FORWARD) {
            ff_mpv_motion(s, dest_y, dest_cb, dest_cr, 0,
                          s->last_picture.f->data,
                          op_pix, op_qpix);
            op_pix  = s->hdsp.avg_pixels_tab;
            op_qpix = s->qdsp.avg_qpel_pixels_tab;
        }
        if (s->mv_dir & MV_DIR_BACKWARD) {
            ff_mpv_motion(s, dest_y, dest_cb, dest_cr, 1,
                          s->next_picture.f->data,
                          op_pix, op_qpix);
        }

        if (s->avctx->flags & AV_CODEC_FLAG_INTERLACED_DCT) {
            int progressive_score, interlaced_score;

            s->interlaced_dct = 0;
            progressive_score = s->mecc.ildct_cmp[0](s, dest_y, ptr_y, wrap_y, 8) +
                                s->mecc.ildct_cmp[0](s, dest_y + wrap_y * 8,
                                                     ptr_y + wrap_y * 8,
                                                     wrap_y, 8) - 400;

            if (s->avctx->ildct_cmp == FF_CMP_VSSE)
                progressive_score -= 400;

            if (progressive_score > 0) {
                interlaced_score = s->mecc.ildct_cmp[0](s, dest_y, ptr_y,
                                                        wrap_y * 2, 8) +
                                   s->mecc.ildct_cmp[0](s, dest_y + wrap_y,
                                                        ptr_y + wrap_y,
                                                        wrap_y * 2, 8);

                if (progressive_score > interlaced_score) {
                    s->interlaced_dct = 1;

                    dct_offset = wrap_y;
                    uv_dct_offset = wrap_c;
                    wrap_y <<= 1;
                    if (s->chroma_format == CHROMA_422)
                        wrap_c <<= 1;
                }
            }
        }

        s->pdsp.diff_pixels(s->block[0], ptr_y, dest_y, wrap_y);
        s->pdsp.diff_pixels(s->block[1], ptr_y + 8, dest_y + 8, wrap_y);
        s->pdsp.diff_pixels(s->block[2], ptr_y + dct_offset,
                            dest_y + dct_offset, wrap_y);
        s->pdsp.diff_pixels(s->block[3], ptr_y + dct_offset + 8,
                            dest_y + dct_offset + 8, wrap_y);

        if (s->avctx->flags & AV_CODEC_FLAG_GRAY) {
            skip_dct[4] = 1;
            skip_dct[5] = 1;
        } else {
            s->pdsp.diff_pixels(s->block[4], ptr_cb, dest_cb, wrap_c);
            s->pdsp.diff_pixels(s->block[5], ptr_cr, dest_cr, wrap_c);
            if (!s->chroma_y_shift) { /* 422 */
                s->pdsp.diff_pixels(s->block[6], ptr_cb + uv_dct_offset,
                                    dest_cb + uv_dct_offset, wrap_c);
                s->pdsp.diff_pixels(s->block[7], ptr_cr + uv_dct_offset,
                                    dest_cr + uv_dct_offset, wrap_c);
            }
        }
        /* pre quantization */
        if (s->current_picture.mc_mb_var[s->mb_stride * mb_y + mb_x] <
                2 * s->qscale * s->qscale) {
            // FIXME optimize
            if (s->mecc.sad[1](NULL, ptr_y, dest_y, wrap_y, 8) < 20 * s->qscale)
                skip_dct[0] = 1;
            if (s->mecc.sad[1](NULL, ptr_y + 8, dest_y + 8, wrap_y, 8) < 20 * s->qscale)
                skip_dct[1] = 1;
            if (s->mecc.sad[1](NULL, ptr_y + dct_offset, dest_y + dct_offset,
                               wrap_y, 8) < 20 * s->qscale)
                skip_dct[2] = 1;
            if (s->mecc.sad[1](NULL, ptr_y + dct_offset + 8, dest_y + dct_offset + 8,
                               wrap_y, 8) < 20 * s->qscale)
                skip_dct[3] = 1;
            if (s->mecc.sad[1](NULL, ptr_cb, dest_cb, wrap_c, 8) < 20 * s->qscale)
                skip_dct[4] = 1;
            if (s->mecc.sad[1](NULL, ptr_cr, dest_cr, wrap_c, 8) < 20 * s->qscale)
                skip_dct[5] = 1;
            if (!s->chroma_y_shift) { /* 422 */
                if (s->mecc.sad[1](NULL, ptr_cb + uv_dct_offset,
                                   dest_cb + uv_dct_offset,
                                   wrap_c, 8) < 20 * s->qscale)
                    skip_dct[6] = 1;
                if (s->mecc.sad[1](NULL, ptr_cr + uv_dct_offset,
                                   dest_cr + uv_dct_offset,
                                   wrap_c, 8) < 20 * s->qscale)
                    skip_dct[7] = 1;
            }
        }
    }

    if (s->quantizer_noise_shaping) {
        if (!skip_dct[0])
            get_visual_weight(weight[0], ptr_y                 , wrap_y);
        if (!skip_dct[1])
            get_visual_weight(weight[1], ptr_y              + 8, wrap_y);
        if (!skip_dct[2])
            get_visual_weight(weight[2], ptr_y + dct_offset    , wrap_y);
        if (!skip_dct[3])
            get_visual_weight(weight[3], ptr_y + dct_offset + 8, wrap_y);
        if (!skip_dct[4])
            get_visual_weight(weight[4], ptr_cb                , wrap_c);
        if (!skip_dct[5])
            get_visual_weight(weight[5], ptr_cr                , wrap_c);
        if (!s->chroma_y_shift) { /* 422 */
            if (!skip_dct[6])
                get_visual_weight(weight[6], ptr_cb + uv_dct_offset,
                                  wrap_c);
            if (!skip_dct[7])
                get_visual_weight(weight[7], ptr_cr + uv_dct_offset,
                                  wrap_c);
        }
        memcpy(orig[0], s->block[0], sizeof(int16_t) * 64 * mb_block_count);
    }

    /* DCT & quantize */
    av_assert2(s->out_format != FMT_MJPEG || s->qscale == 8);
    {
        for (i = 0; i < mb_block_count; i++) {
            if (!skip_dct[i]) {
                int overflow;
                s->block_last_index[i] = s->dct_quantize(s, s->block[i], i, s->qscale, &overflow);
                // FIXME we could decide to change to quantizer instead of
                // clipping
                // JS: I don't think that would be a good idea it could lower
                //     quality instead of improve it. Just INTRADC clipping
                //     deserves changes in quantizer
                if (overflow)
                    clip_coeffs(s, s->block[i], s->block_last_index[i]);
            } else
                s->block_last_index[i] = -1;
        }
        if (s->quantizer_noise_shaping) {
            for (i = 0; i < mb_block_count; i++) {
                if (!skip_dct[i]) {
                    s->block_last_index[i] =
                        dct_quantize_refine(s, s->block[i], weight[i],
                                            orig[i], i, s->qscale);
                }
            }
        }

        if (s->luma_elim_threshold && !s->mb_intra)
            for (i = 0; i < 4; i++)
                dct_single_coeff_elimination(s, i, s->luma_elim_threshold);
        if (s->chroma_elim_threshold && !s->mb_intra)
            for (i = 4; i < mb_block_count; i++)
                dct_single_coeff_elimination(s, i, s->chroma_elim_threshold);

        if (s->mpv_flags & FF_MPV_FLAG_CBP_RD) {
            for (i = 0; i < mb_block_count; i++) {
                if (s->block_last_index[i] == -1)
                    s->coded_score[i] = INT_MAX / 256;
            }
        }
    }

    if ((s->avctx->flags & AV_CODEC_FLAG_GRAY) && s->mb_intra) {
        s->block_last_index[4] =
        s->block_last_index[5] = 0;
        s->block[4][0] =
        s->block[5][0] = (1024 + s->c_dc_scale / 2) / s->c_dc_scale;
        if (!s->chroma_y_shift) { /* 422 / 444 */
            for (i=6; i<12; i++) {
                s->block_last_index[i] = 0;
                s->block[i][0] = s->block[4][0];
            }
        }
    }

    // non c quantize code returns incorrect block_last_index FIXME
    if (s->alternate_scan && s->dct_quantize != ff_dct_quantize_c) {
        for (i = 0; i < mb_block_count; i++) {
            int j;
            if (s->block_last_index[i] > 0) {
                for (j = 63; j > 0; j--) {
                    if (s->block[i][s->intra_scantable.permutated[j]])
                        break;
                }
                s->block_last_index[i] = j;
            }
        }
    }

    /* huffman encode */
    switch(s->codec_id){ //FIXME funct ptr could be slightly faster
    case AV_CODEC_ID_MPEG1VIDEO:
    case AV_CODEC_ID_MPEG2VIDEO:
        if (CONFIG_MPEG1VIDEO_ENCODER || CONFIG_MPEG2VIDEO_ENCODER)
            ff_mpeg1_encode_mb(s, s->block, motion_x, motion_y);
        break;
    case AV_CODEC_ID_MPEG4:
        if (CONFIG_MPEG4_ENCODER)
            ff_mpeg4_encode_mb(s, s->block, motion_x, motion_y);
        break;
    case AV_CODEC_ID_MSMPEG4V2:
    case AV_CODEC_ID_MSMPEG4V3:
    case AV_CODEC_ID_WMV1:
        if (CONFIG_MSMPEG4_ENCODER)
            ff_msmpeg4_encode_mb(s, s->block, motion_x, motion_y);
        break;
    case AV_CODEC_ID_WMV2:
        if (CONFIG_WMV2_ENCODER)
            ff_wmv2_encode_mb(s, s->block, motion_x, motion_y);
        break;
    case AV_CODEC_ID_H261:
        if (CONFIG_H261_ENCODER)
            ff_h261_encode_mb(s, s->block, motion_x, motion_y);
        break;
    case AV_CODEC_ID_H263:
    case AV_CODEC_ID_H263P:
    case AV_CODEC_ID_FLV1:
    case AV_CODEC_ID_RV10:
    case AV_CODEC_ID_RV20:
        if (CONFIG_H263_ENCODER)
            ff_h263_encode_mb(s, s->block, motion_x, motion_y);
        break;
    case AV_CODEC_ID_MJPEG:
    case AV_CODEC_ID_AMV:
        if (CONFIG_MJPEG_ENCODER)
            ff_mjpeg_encode_mb(s, s->block);
        break;
    default:
        av_assert1(0);
    }
}

static av_always_inline void encode_mb(MpegEncContext *s, int motion_x, int motion_y)
{
    if (s->chroma_format == CHROMA_420) encode_mb_internal(s, motion_x, motion_y,  8, 8, 6);
    else if (s->chroma_format == CHROMA_422) encode_mb_internal(s, motion_x, motion_y, 16, 8, 8);
    else encode_mb_internal(s, motion_x, motion_y, 16, 16, 12);
}

static inline void copy_context_before_encode(MpegEncContext *d, MpegEncContext *s, int type){
    int i;

    memcpy(d->last_mv, s->last_mv, 2*2*2*sizeof(int)); //FIXME is memcpy faster than a loop?

    /* mpeg1 */
    d->mb_skip_run= s->mb_skip_run;
    for(i=0; i<3; i++)
        d->last_dc[i] = s->last_dc[i];

    /* statistics */
    d->mv_bits= s->mv_bits;
    d->i_tex_bits= s->i_tex_bits;
    d->p_tex_bits= s->p_tex_bits;
    d->i_count= s->i_count;
    d->f_count= s->f_count;
    d->b_count= s->b_count;
    d->skip_count= s->skip_count;
    d->misc_bits= s->misc_bits;
    d->last_bits= 0;

    d->mb_skipped= 0;
    d->qscale= s->qscale;
    d->dquant= s->dquant;

    d->esc3_level_length= s->esc3_level_length;
}

static inline void copy_context_after_encode(MpegEncContext *d, MpegEncContext *s, int type){
    int i;

    memcpy(d->mv, s->mv, 2*4*2*sizeof(int));
    memcpy(d->last_mv, s->last_mv, 2*2*2*sizeof(int)); //FIXME is memcpy faster than a loop?

    /* mpeg1 */
    d->mb_skip_run= s->mb_skip_run;
    for(i=0; i<3; i++)
        d->last_dc[i] = s->last_dc[i];

    /* statistics */
    d->mv_bits= s->mv_bits;
    d->i_tex_bits= s->i_tex_bits;
    d->p_tex_bits= s->p_tex_bits;
    d->i_count= s->i_count;
    d->f_count= s->f_count;
    d->b_count= s->b_count;
    d->skip_count= s->skip_count;
    d->misc_bits= s->misc_bits;

    d->mb_intra= s->mb_intra;
    d->mb_skipped= s->mb_skipped;
    d->mv_type= s->mv_type;
    d->mv_dir= s->mv_dir;
    d->pb= s->pb;
    if(s->data_partitioning){
        d->pb2= s->pb2;
        d->tex_pb= s->tex_pb;
    }
    d->block= s->block;
    for(i=0; i<8; i++)
        d->block_last_index[i]= s->block_last_index[i];
    d->interlaced_dct= s->interlaced_dct;
    d->qscale= s->qscale;

    d->esc3_level_length= s->esc3_level_length;
}

static inline void encode_mb_hq(MpegEncContext *s, MpegEncContext *backup, MpegEncContext *best, int type,
                           PutBitContext pb[2], PutBitContext pb2[2], PutBitContext tex_pb[2],
                           int *dmin, int *next_block, int motion_x, int motion_y)
{
    int score;
    uint8_t *dest_backup[3];

    copy_context_before_encode(s, backup, type);

    s->block= s->blocks[*next_block];
    s->pb= pb[*next_block];
    if(s->data_partitioning){
        s->pb2   = pb2   [*next_block];
        s->tex_pb= tex_pb[*next_block];
    }

    if(*next_block){
        memcpy(dest_backup, s->dest, sizeof(s->dest));
        s->dest[0] = s->sc.rd_scratchpad;
        s->dest[1] = s->sc.rd_scratchpad + 16*s->linesize;
        s->dest[2] = s->sc.rd_scratchpad + 16*s->linesize + 8;
        av_assert0(s->linesize >= 32); //FIXME
    }

    encode_mb(s, motion_x, motion_y);

    score= put_bits_count(&s->pb);
    if(s->data_partitioning){
        score+= put_bits_count(&s->pb2);
        score+= put_bits_count(&s->tex_pb);
    }

    if(s->avctx->mb_decision == FF_MB_DECISION_RD){
        ff_mpv_decode_mb(s, s->block);

        score *= s->lambda2;
        score += sse_mb(s) << FF_LAMBDA_SHIFT;
    }

    if(*next_block){
        memcpy(s->dest, dest_backup, sizeof(s->dest));
    }

    if(score<*dmin){
        *dmin= score;
        *next_block^=1;

        copy_context_after_encode(best, s, type);
    }
}

static int sse(MpegEncContext *s, uint8_t *src1, uint8_t *src2, int w, int h, int stride){
    uint32_t *sq = ff_square_tab + 256;
    int acc=0;
    int x,y;

    if(w==16 && h==16)
        return s->mecc.sse[0](NULL, src1, src2, stride, 16);
    else if(w==8 && h==8)
        return s->mecc.sse[1](NULL, src1, src2, stride, 8);

    for(y=0; y<h; y++){
        for(x=0; x<w; x++){
            acc+= sq[src1[x + y*stride] - src2[x + y*stride]];
        }
    }

    av_assert2(acc>=0);

    return acc;
}

static int sse_mb(MpegEncContext *s){
    int w= 16;
    int h= 16;

    if(s->mb_x*16 + 16 > s->width ) w= s->width - s->mb_x*16;
    if(s->mb_y*16 + 16 > s->height) h= s->height- s->mb_y*16;

    if(w==16 && h==16)
      if(s->avctx->mb_cmp == FF_CMP_NSSE){
        return s->mecc.nsse[0](s, s->new_picture.f->data[0] + s->mb_x * 16 + s->mb_y * s->linesize   * 16, s->dest[0], s->linesize,   16) +
               s->mecc.nsse[1](s, s->new_picture.f->data[1] + s->mb_x *  8 + s->mb_y * s->uvlinesize *  8, s->dest[1], s->uvlinesize,  8) +
               s->mecc.nsse[1](s, s->new_picture.f->data[2] + s->mb_x *  8 + s->mb_y * s->uvlinesize *  8, s->dest[2], s->uvlinesize,  8);
      }else{
        return s->mecc.sse[0](NULL, s->new_picture.f->data[0] + s->mb_x * 16 + s->mb_y * s->linesize   * 16, s->dest[0], s->linesize,   16) +
               s->mecc.sse[1](NULL, s->new_picture.f->data[1] + s->mb_x *  8 + s->mb_y * s->uvlinesize *  8, s->dest[1], s->uvlinesize,  8) +
               s->mecc.sse[1](NULL, s->new_picture.f->data[2] + s->mb_x *  8 + s->mb_y * s->uvlinesize *  8, s->dest[2], s->uvlinesize,  8);
      }
    else
        return  sse(s, s->new_picture.f->data[0] + s->mb_x*16 + s->mb_y*s->linesize*16, s->dest[0], w, h, s->linesize)
               +sse(s, s->new_picture.f->data[1] + s->mb_x*8  + s->mb_y*s->uvlinesize*8,s->dest[1], w>>1, h>>1, s->uvlinesize)
               +sse(s, s->new_picture.f->data[2] + s->mb_x*8  + s->mb_y*s->uvlinesize*8,s->dest[2], w>>1, h>>1, s->uvlinesize);
}

static int pre_estimate_motion_thread(AVCodecContext *c, void *arg){
    MpegEncContext *s= *(void**)arg;


    s->me.pre_pass=1;
    s->me.dia_size= s->avctx->pre_dia_size;
    s->first_slice_line=1;
    for(s->mb_y= s->end_mb_y-1; s->mb_y >= s->start_mb_y; s->mb_y--) {
        for(s->mb_x=s->mb_width-1; s->mb_x >=0 ;s->mb_x--) {
            ff_pre_estimate_p_frame_motion(s, s->mb_x, s->mb_y);
        }
        s->first_slice_line=0;
    }

    s->me.pre_pass=0;

    return 0;
}

static int estimate_motion_thread(AVCodecContext *c, void *arg){
    MpegEncContext *s= *(void**)arg;

    ff_check_alignment();

    s->me.dia_size= s->avctx->dia_size;
    s->first_slice_line=1;
    for(s->mb_y= s->start_mb_y; s->mb_y < s->end_mb_y; s->mb_y++) {
        s->mb_x=0; //for block init below
        ff_init_block_index(s);
        for(s->mb_x=0; s->mb_x < s->mb_width; s->mb_x++) {
            s->block_index[0]+=2;
            s->block_index[1]+=2;
            s->block_index[2]+=2;
            s->block_index[3]+=2;

            /* compute motion vector & mb_type and store in context */
            if(s->pict_type==AV_PICTURE_TYPE_B)
                ff_estimate_b_frame_motion(s, s->mb_x, s->mb_y);
            else
                ff_estimate_p_frame_motion(s, s->mb_x, s->mb_y);
        }
        s->first_slice_line=0;
    }
    return 0;
}

static int mb_var_thread(AVCodecContext *c, void *arg){
    MpegEncContext *s= *(void**)arg;
    int mb_x, mb_y;

    ff_check_alignment();

    for(mb_y=s->start_mb_y; mb_y < s->end_mb_y; mb_y++) {
        for(mb_x=0; mb_x < s->mb_width; mb_x++) {
            int xx = mb_x * 16;
            int yy = mb_y * 16;
            uint8_t *pix = s->new_picture.f->data[0] + (yy * s->linesize) + xx;
            int varc;
            int sum = s->mpvencdsp.pix_sum(pix, s->linesize);

            varc = (s->mpvencdsp.pix_norm1(pix, s->linesize) -
                    (((unsigned) sum * sum) >> 8) + 500 + 128) >> 8;

            s->current_picture.mb_var [s->mb_stride * mb_y + mb_x] = varc;
            s->current_picture.mb_mean[s->mb_stride * mb_y + mb_x] = (sum+128)>>8;
            s->me.mb_var_sum_temp    += varc;
        }
    }
    return 0;
}

static void write_slice_end(MpegEncContext *s){
    if(CONFIG_MPEG4_ENCODER && s->codec_id==AV_CODEC_ID_MPEG4){
        if(s->partitioned_frame){
            ff_mpeg4_merge_partitions(s);
        }

        ff_mpeg4_stuffing(&s->pb);
    }else if(CONFIG_MJPEG_ENCODER && s->out_format == FMT_MJPEG){
        ff_mjpeg_encode_stuffing(s);
    }

    avpriv_align_put_bits(&s->pb);
    flush_put_bits(&s->pb);

    if ((s->avctx->flags & AV_CODEC_FLAG_PASS1) && !s->partitioned_frame)
        s->misc_bits+= get_bits_diff(s);
}

static void write_mb_info(MpegEncContext *s)
{
    uint8_t *ptr = s->mb_info_ptr + s->mb_info_size - 12;
    int offset = put_bits_count(&s->pb);
    int mba  = s->mb_x + s->mb_width * (s->mb_y % s->gob_index);
    int gobn = s->mb_y / s->gob_index;
    int pred_x, pred_y;
    if (CONFIG_H263_ENCODER)
        ff_h263_pred_motion(s, 0, 0, &pred_x, &pred_y);
    bytestream_put_le32(&ptr, offset);
    bytestream_put_byte(&ptr, s->qscale);
    bytestream_put_byte(&ptr, gobn);
    bytestream_put_le16(&ptr, mba);
    bytestream_put_byte(&ptr, pred_x); /* hmv1 */
    bytestream_put_byte(&ptr, pred_y); /* vmv1 */
    /* 4MV not implemented */
    bytestream_put_byte(&ptr, 0); /* hmv2 */
    bytestream_put_byte(&ptr, 0); /* vmv2 */
}

static void update_mb_info(MpegEncContext *s, int startcode)
{
    if (!s->mb_info)
        return;
    if (put_bits_count(&s->pb) - s->prev_mb_info*8 >= s->mb_info*8) {
        s->mb_info_size += 12;
        s->prev_mb_info = s->last_mb_info;
    }
    if (startcode) {
        s->prev_mb_info = put_bits_count(&s->pb)/8;
        /* This might have incremented mb_info_size above, and we return without
         * actually writing any info into that slot yet. But in that case,
         * this will be called again at the start of the after writing the
         * start code, actually writing the mb info. */
        return;
    }

    s->last_mb_info = put_bits_count(&s->pb)/8;
    if (!s->mb_info_size)
        s->mb_info_size += 12;
    write_mb_info(s);
}

int ff_mpv_reallocate_putbitbuffer(MpegEncContext *s, size_t threshold, size_t size_increase)
{
    if (   s->pb.buf_end - s->pb.buf - (put_bits_count(&s->pb)>>3) < threshold
        && s->slice_context_count == 1
        && s->pb.buf == s->avctx->internal->byte_buffer) {
        int lastgob_pos = s->ptr_lastgob - s->pb.buf;
        int vbv_pos     = s->vbv_delay_ptr - s->pb.buf;

        uint8_t *new_buffer = NULL;
        int new_buffer_size = 0;

        av_fast_padded_malloc(&new_buffer, &new_buffer_size,
                              s->avctx->internal->byte_buffer_size + size_increase);
        if (!new_buffer)
            return AVERROR(ENOMEM);

        memcpy(new_buffer, s->avctx->internal->byte_buffer, s->avctx->internal->byte_buffer_size);
        av_free(s->avctx->internal->byte_buffer);
        s->avctx->internal->byte_buffer      = new_buffer;
        s->avctx->internal->byte_buffer_size = new_buffer_size;
        rebase_put_bits(&s->pb, new_buffer, new_buffer_size);
        s->ptr_lastgob   = s->pb.buf + lastgob_pos;
        s->vbv_delay_ptr = s->pb.buf + vbv_pos;
    }
    if (s->pb.buf_end - s->pb.buf - (put_bits_count(&s->pb)>>3) < threshold)
        return AVERROR(EINVAL);
    return 0;
}

static int encode_thread(AVCodecContext *c, void *arg){
    MpegEncContext *s= *(void**)arg;
    int mb_x, mb_y, pdif = 0;
    int chr_h= 16>>s->chroma_y_shift;
    int i, j;
    MpegEncContext best_s = { 0 }, backup_s;
    uint8_t bit_buf[2][MAX_MB_BYTES];
    uint8_t bit_buf2[2][MAX_MB_BYTES];
    uint8_t bit_buf_tex[2][MAX_MB_BYTES];
    PutBitContext pb[2], pb2[2], tex_pb[2];

    ff_check_alignment();

    for(i=0; i<2; i++){
        init_put_bits(&pb    [i], bit_buf    [i], MAX_MB_BYTES);
        init_put_bits(&pb2   [i], bit_buf2   [i], MAX_MB_BYTES);
        init_put_bits(&tex_pb[i], bit_buf_tex[i], MAX_MB_BYTES);
    }

    s->last_bits= put_bits_count(&s->pb);
    s->mv_bits=0;
    s->misc_bits=0;
    s->i_tex_bits=0;
    s->p_tex_bits=0;
    s->i_count=0;
    s->f_count=0;
    s->b_count=0;
    s->skip_count=0;

    for(i=0; i<3; i++){
        /* init last dc values */
        /* note: quant matrix value (8) is implied here */
        s->last_dc[i] = 128 << s->intra_dc_precision;

        s->current_picture.error[i] = 0;
    }
    if(s->codec_id==AV_CODEC_ID_AMV){
        s->last_dc[0] = 128*8/13;
        s->last_dc[1] = 128*8/14;
        s->last_dc[2] = 128*8/14;
    }
    s->mb_skip_run = 0;
    memset(s->last_mv, 0, sizeof(s->last_mv));

    s->last_mv_dir = 0;

    switch(s->codec_id){
    case AV_CODEC_ID_H263:
    case AV_CODEC_ID_H263P:
    case AV_CODEC_ID_FLV1:
        if (CONFIG_H263_ENCODER)
            s->gob_index = H263_GOB_HEIGHT(s->height);
        break;
    case AV_CODEC_ID_MPEG4:
        if(CONFIG_MPEG4_ENCODER && s->partitioned_frame)
            ff_mpeg4_init_partitions(s);
        break;
    }

    s->resync_mb_x=0;
    s->resync_mb_y=0;
    s->first_slice_line = 1;
    s->ptr_lastgob = s->pb.buf;
    for(mb_y= s->start_mb_y; mb_y < s->end_mb_y; mb_y++) {
        s->mb_x=0;
        s->mb_y= mb_y;

        ff_set_qscale(s, s->qscale);
        ff_init_block_index(s);

        for(mb_x=0; mb_x < s->mb_width; mb_x++) {
            int xy= mb_y*s->mb_stride + mb_x; // removed const, H261 needs to adjust this
            int mb_type= s->mb_type[xy];
//            int d;
            int dmin= INT_MAX;
            int dir;
            int size_increase =  s->avctx->internal->byte_buffer_size/4
                               + s->mb_width*MAX_MB_BYTES;

            ff_mpv_reallocate_putbitbuffer(s, MAX_MB_BYTES, size_increase);
            if(s->pb.buf_end - s->pb.buf - (put_bits_count(&s->pb)>>3) < MAX_MB_BYTES){
                av_log(s->avctx, AV_LOG_ERROR, "encoded frame too large\n");
                return -1;
            }
            if(s->data_partitioning){
                if(   s->pb2   .buf_end - s->pb2   .buf - (put_bits_count(&s->    pb2)>>3) < MAX_MB_BYTES
                   || s->tex_pb.buf_end - s->tex_pb.buf - (put_bits_count(&s->tex_pb )>>3) < MAX_MB_BYTES){
                    av_log(s->avctx, AV_LOG_ERROR, "encoded partitioned frame too large\n");
                    return -1;
                }
            }

            s->mb_x = mb_x;
            s->mb_y = mb_y;  // moved into loop, can get changed by H.261
            ff_update_block_index(s);

            if(CONFIG_H261_ENCODER && s->codec_id == AV_CODEC_ID_H261){
                ff_h261_reorder_mb_index(s);
                xy= s->mb_y*s->mb_stride + s->mb_x;
                mb_type= s->mb_type[xy];
            }

            /* write gob / video packet header  */
            if(s->rtp_mode){
                int current_packet_size, is_gob_start;

                current_packet_size= ((put_bits_count(&s->pb)+7)>>3) - (s->ptr_lastgob - s->pb.buf);

                is_gob_start= s->avctx->rtp_payload_size && current_packet_size >= s->avctx->rtp_payload_size && mb_y + mb_x>0;

                if(s->start_mb_y == mb_y && mb_y > 0 && mb_x==0) is_gob_start=1;

                switch(s->codec_id){
                case AV_CODEC_ID_H263:
                case AV_CODEC_ID_H263P:
                    if(!s->h263_slice_structured)
                        if(s->mb_x || s->mb_y%s->gob_index) is_gob_start=0;
                    break;
                case AV_CODEC_ID_MPEG2VIDEO:
                    if(s->mb_x==0 && s->mb_y!=0) is_gob_start=1;
                case AV_CODEC_ID_MPEG1VIDEO:
                    if(s->mb_skip_run) is_gob_start=0;
                    break;
                case AV_CODEC_ID_MJPEG:
                    if(s->mb_x==0 && s->mb_y!=0) is_gob_start=1;
                    break;
                }

                if(is_gob_start){
                    if(s->start_mb_y != mb_y || mb_x!=0){
                        write_slice_end(s);

                        if(CONFIG_MPEG4_ENCODER && s->codec_id==AV_CODEC_ID_MPEG4 && s->partitioned_frame){
                            ff_mpeg4_init_partitions(s);
                        }
                    }

                    av_assert2((put_bits_count(&s->pb)&7) == 0);
                    current_packet_size= put_bits_ptr(&s->pb) - s->ptr_lastgob;

                    if (s->error_rate && s->resync_mb_x + s->resync_mb_y > 0) {
                        int r= put_bits_count(&s->pb)/8 + s->picture_number + 16 + s->mb_x + s->mb_y;
                        int d = 100 / s->error_rate;
                        if(r % d == 0){
                            current_packet_size=0;
                            s->pb.buf_ptr= s->ptr_lastgob;
                            assert(put_bits_ptr(&s->pb) == s->ptr_lastgob);
                        }
                    }

                    if (s->avctx->rtp_callback){
                        int number_mb = (mb_y - s->resync_mb_y)*s->mb_width + mb_x - s->resync_mb_x;
                        s->avctx->rtp_callback(s->avctx, s->ptr_lastgob, current_packet_size, number_mb);
                    }
                    update_mb_info(s, 1);

                    switch(s->codec_id){
                    case AV_CODEC_ID_MPEG4:
                        if (CONFIG_MPEG4_ENCODER) {
                            ff_mpeg4_encode_video_packet_header(s);
                            ff_mpeg4_clean_buffers(s);
                        }
                    break;
                    case AV_CODEC_ID_MPEG1VIDEO:
                    case AV_CODEC_ID_MPEG2VIDEO:
                        if (CONFIG_MPEG1VIDEO_ENCODER || CONFIG_MPEG2VIDEO_ENCODER) {
                            ff_mpeg1_encode_slice_header(s);
                            ff_mpeg1_clean_buffers(s);
                        }
                    break;
                    case AV_CODEC_ID_H263:
                    case AV_CODEC_ID_H263P:
                        if (CONFIG_H263_ENCODER)
                            ff_h263_encode_gob_header(s, mb_y);
                    break;
                    }

                    if (s->avctx->flags & AV_CODEC_FLAG_PASS1) {
                        int bits= put_bits_count(&s->pb);
                        s->misc_bits+= bits - s->last_bits;
                        s->last_bits= bits;
                    }

                    s->ptr_lastgob += current_packet_size;
                    s->first_slice_line=1;
                    s->resync_mb_x=mb_x;
                    s->resync_mb_y=mb_y;
                }
            }

            if(  (s->resync_mb_x   == s->mb_x)
               && s->resync_mb_y+1 == s->mb_y){
                s->first_slice_line=0;
            }

            s->mb_skipped=0;
            s->dquant=0; //only for QP_RD

            update_mb_info(s, 0);

            if (mb_type & (mb_type-1) || (s->mpv_flags & FF_MPV_FLAG_QP_RD)) { // more than 1 MB type possible or FF_MPV_FLAG_QP_RD
                int next_block=0;
                int pb_bits_count, pb2_bits_count, tex_pb_bits_count;

                copy_context_before_encode(&backup_s, s, -1);
                backup_s.pb= s->pb;
                best_s.data_partitioning= s->data_partitioning;
                best_s.partitioned_frame= s->partitioned_frame;
                if(s->data_partitioning){
                    backup_s.pb2= s->pb2;
                    backup_s.tex_pb= s->tex_pb;
                }

                if(mb_type&CANDIDATE_MB_TYPE_INTER){
                    s->mv_dir = MV_DIR_FORWARD;
                    s->mv_type = MV_TYPE_16X16;
                    s->mb_intra= 0;
                    s->mv[0][0][0] = s->p_mv_table[xy][0];
                    s->mv[0][0][1] = s->p_mv_table[xy][1];
                    encode_mb_hq(s, &backup_s, &best_s, CANDIDATE_MB_TYPE_INTER, pb, pb2, tex_pb,
                                 &dmin, &next_block, s->mv[0][0][0], s->mv[0][0][1]);
                }
                if(mb_type&CANDIDATE_MB_TYPE_INTER_I){
                    s->mv_dir = MV_DIR_FORWARD;
                    s->mv_type = MV_TYPE_FIELD;
                    s->mb_intra= 0;
                    for(i=0; i<2; i++){
                        j= s->field_select[0][i] = s->p_field_select_table[i][xy];
                        s->mv[0][i][0] = s->p_field_mv_table[i][j][xy][0];
                        s->mv[0][i][1] = s->p_field_mv_table[i][j][xy][1];
                    }
                    encode_mb_hq(s, &backup_s, &best_s, CANDIDATE_MB_TYPE_INTER_I, pb, pb2, tex_pb,
                                 &dmin, &next_block, 0, 0);
                }
                if(mb_type&CANDIDATE_MB_TYPE_SKIPPED){
                    s->mv_dir = MV_DIR_FORWARD;
                    s->mv_type = MV_TYPE_16X16;
                    s->mb_intra= 0;
                    s->mv[0][0][0] = 0;
                    s->mv[0][0][1] = 0;
                    encode_mb_hq(s, &backup_s, &best_s, CANDIDATE_MB_TYPE_SKIPPED, pb, pb2, tex_pb,
                                 &dmin, &next_block, s->mv[0][0][0], s->mv[0][0][1]);
                }
                if(mb_type&CANDIDATE_MB_TYPE_INTER4V){
                    s->mv_dir = MV_DIR_FORWARD;
                    s->mv_type = MV_TYPE_8X8;
                    s->mb_intra= 0;
                    for(i=0; i<4; i++){
                        s->mv[0][i][0] = s->current_picture.motion_val[0][s->block_index[i]][0];
                        s->mv[0][i][1] = s->current_picture.motion_val[0][s->block_index[i]][1];
                    }
                    encode_mb_hq(s, &backup_s, &best_s, CANDIDATE_MB_TYPE_INTER4V, pb, pb2, tex_pb,
                                 &dmin, &next_block, 0, 0);
                }
                if(mb_type&CANDIDATE_MB_TYPE_FORWARD){
                    s->mv_dir = MV_DIR_FORWARD;
                    s->mv_type = MV_TYPE_16X16;
                    s->mb_intra= 0;
                    s->mv[0][0][0] = s->b_forw_mv_table[xy][0];
                    s->mv[0][0][1] = s->b_forw_mv_table[xy][1];
                    encode_mb_hq(s, &backup_s, &best_s, CANDIDATE_MB_TYPE_FORWARD, pb, pb2, tex_pb,
                                 &dmin, &next_block, s->mv[0][0][0], s->mv[0][0][1]);
                }
                if(mb_type&CANDIDATE_MB_TYPE_BACKWARD){
                    s->mv_dir = MV_DIR_BACKWARD;
                    s->mv_type = MV_TYPE_16X16;
                    s->mb_intra= 0;
                    s->mv[1][0][0] = s->b_back_mv_table[xy][0];
                    s->mv[1][0][1] = s->b_back_mv_table[xy][1];
                    encode_mb_hq(s, &backup_s, &best_s, CANDIDATE_MB_TYPE_BACKWARD, pb, pb2, tex_pb,
                                 &dmin, &next_block, s->mv[1][0][0], s->mv[1][0][1]);
                }
                if(mb_type&CANDIDATE_MB_TYPE_BIDIR){
                    s->mv_dir = MV_DIR_FORWARD | MV_DIR_BACKWARD;
                    s->mv_type = MV_TYPE_16X16;
                    s->mb_intra= 0;
                    s->mv[0][0][0] = s->b_bidir_forw_mv_table[xy][0];
                    s->mv[0][0][1] = s->b_bidir_forw_mv_table[xy][1];
                    s->mv[1][0][0] = s->b_bidir_back_mv_table[xy][0];
                    s->mv[1][0][1] = s->b_bidir_back_mv_table[xy][1];
                    encode_mb_hq(s, &backup_s, &best_s, CANDIDATE_MB_TYPE_BIDIR, pb, pb2, tex_pb,
                                 &dmin, &next_block, 0, 0);
                }
                if(mb_type&CANDIDATE_MB_TYPE_FORWARD_I){
                    s->mv_dir = MV_DIR_FORWARD;
                    s->mv_type = MV_TYPE_FIELD;
                    s->mb_intra= 0;
                    for(i=0; i<2; i++){
                        j= s->field_select[0][i] = s->b_field_select_table[0][i][xy];
                        s->mv[0][i][0] = s->b_field_mv_table[0][i][j][xy][0];
                        s->mv[0][i][1] = s->b_field_mv_table[0][i][j][xy][1];
                    }
                    encode_mb_hq(s, &backup_s, &best_s, CANDIDATE_MB_TYPE_FORWARD_I, pb, pb2, tex_pb,
                                 &dmin, &next_block, 0, 0);
                }
                if(mb_type&CANDIDATE_MB_TYPE_BACKWARD_I){
                    s->mv_dir = MV_DIR_BACKWARD;
                    s->mv_type = MV_TYPE_FIELD;
                    s->mb_intra= 0;
                    for(i=0; i<2; i++){
                        j= s->field_select[1][i] = s->b_field_select_table[1][i][xy];
                        s->mv[1][i][0] = s->b_field_mv_table[1][i][j][xy][0];
                        s->mv[1][i][1] = s->b_field_mv_table[1][i][j][xy][1];
                    }
                    encode_mb_hq(s, &backup_s, &best_s, CANDIDATE_MB_TYPE_BACKWARD_I, pb, pb2, tex_pb,
                                 &dmin, &next_block, 0, 0);
                }
                if(mb_type&CANDIDATE_MB_TYPE_BIDIR_I){
                    s->mv_dir = MV_DIR_FORWARD | MV_DIR_BACKWARD;
                    s->mv_type = MV_TYPE_FIELD;
                    s->mb_intra= 0;
                    for(dir=0; dir<2; dir++){
                        for(i=0; i<2; i++){
                            j= s->field_select[dir][i] = s->b_field_select_table[dir][i][xy];
                            s->mv[dir][i][0] = s->b_field_mv_table[dir][i][j][xy][0];
                            s->mv[dir][i][1] = s->b_field_mv_table[dir][i][j][xy][1];
                        }
                    }
                    encode_mb_hq(s, &backup_s, &best_s, CANDIDATE_MB_TYPE_BIDIR_I, pb, pb2, tex_pb,
                                 &dmin, &next_block, 0, 0);
                }
                if(mb_type&CANDIDATE_MB_TYPE_INTRA){
                    s->mv_dir = 0;
                    s->mv_type = MV_TYPE_16X16;
                    s->mb_intra= 1;
                    s->mv[0][0][0] = 0;
                    s->mv[0][0][1] = 0;
                    encode_mb_hq(s, &backup_s, &best_s, CANDIDATE_MB_TYPE_INTRA, pb, pb2, tex_pb,
                                 &dmin, &next_block, 0, 0);
                    if(s->h263_pred || s->h263_aic){
                        if(best_s.mb_intra)
                            s->mbintra_table[mb_x + mb_y*s->mb_stride]=1;
                        else
                            ff_clean_intra_table_entries(s); //old mode?
                    }
                }

                if ((s->mpv_flags & FF_MPV_FLAG_QP_RD) && dmin < INT_MAX) {
                    if(best_s.mv_type==MV_TYPE_16X16){ //FIXME move 4mv after QPRD
                        const int last_qp= backup_s.qscale;
                        int qpi, qp, dc[6];
                        int16_t ac[6][16];
                        const int mvdir= (best_s.mv_dir&MV_DIR_BACKWARD) ? 1 : 0;
                        static const int dquant_tab[4]={-1,1,-2,2};
                        int storecoefs = s->mb_intra && s->dc_val[0];

                        av_assert2(backup_s.dquant == 0);

                        //FIXME intra
                        s->mv_dir= best_s.mv_dir;
                        s->mv_type = MV_TYPE_16X16;
                        s->mb_intra= best_s.mb_intra;
                        s->mv[0][0][0] = best_s.mv[0][0][0];
                        s->mv[0][0][1] = best_s.mv[0][0][1];
                        s->mv[1][0][0] = best_s.mv[1][0][0];
                        s->mv[1][0][1] = best_s.mv[1][0][1];

                        qpi = s->pict_type == AV_PICTURE_TYPE_B ? 2 : 0;
                        for(; qpi<4; qpi++){
                            int dquant= dquant_tab[qpi];
                            qp= last_qp + dquant;
                            if(qp < s->avctx->qmin || qp > s->avctx->qmax)
                                continue;
                            backup_s.dquant= dquant;
                            if(storecoefs){
                                for(i=0; i<6; i++){
                                    dc[i]= s->dc_val[0][ s->block_index[i] ];
                                    memcpy(ac[i], s->ac_val[0][s->block_index[i]], sizeof(int16_t)*16);
                                }
                            }

                            encode_mb_hq(s, &backup_s, &best_s, CANDIDATE_MB_TYPE_INTER /* wrong but unused */, pb, pb2, tex_pb,
                                         &dmin, &next_block, s->mv[mvdir][0][0], s->mv[mvdir][0][1]);
                            if(best_s.qscale != qp){
                                if(storecoefs){
                                    for(i=0; i<6; i++){
                                        s->dc_val[0][ s->block_index[i] ]= dc[i];
                                        memcpy(s->ac_val[0][s->block_index[i]], ac[i], sizeof(int16_t)*16);
                                    }
                                }
                            }
                        }
                    }
                }
                if(CONFIG_MPEG4_ENCODER && mb_type&CANDIDATE_MB_TYPE_DIRECT){
                    int mx= s->b_direct_mv_table[xy][0];
                    int my= s->b_direct_mv_table[xy][1];

                    backup_s.dquant = 0;
                    s->mv_dir = MV_DIR_FORWARD | MV_DIR_BACKWARD | MV_DIRECT;
                    s->mb_intra= 0;
                    ff_mpeg4_set_direct_mv(s, mx, my);
                    encode_mb_hq(s, &backup_s, &best_s, CANDIDATE_MB_TYPE_DIRECT, pb, pb2, tex_pb,
                                 &dmin, &next_block, mx, my);
                }
                if(CONFIG_MPEG4_ENCODER && mb_type&CANDIDATE_MB_TYPE_DIRECT0){
                    backup_s.dquant = 0;
                    s->mv_dir = MV_DIR_FORWARD | MV_DIR_BACKWARD | MV_DIRECT;
                    s->mb_intra= 0;
                    ff_mpeg4_set_direct_mv(s, 0, 0);
                    encode_mb_hq(s, &backup_s, &best_s, CANDIDATE_MB_TYPE_DIRECT, pb, pb2, tex_pb,
                                 &dmin, &next_block, 0, 0);
                }
                if (!best_s.mb_intra && s->mpv_flags & FF_MPV_FLAG_SKIP_RD) {
                    int coded=0;
                    for(i=0; i<6; i++)
                        coded |= s->block_last_index[i];
                    if(coded){
                        int mx,my;
                        memcpy(s->mv, best_s.mv, sizeof(s->mv));
                        if(CONFIG_MPEG4_ENCODER && best_s.mv_dir & MV_DIRECT){
                            mx=my=0; //FIXME find the one we actually used
                            ff_mpeg4_set_direct_mv(s, mx, my);
                        }else if(best_s.mv_dir&MV_DIR_BACKWARD){
                            mx= s->mv[1][0][0];
                            my= s->mv[1][0][1];
                        }else{
                            mx= s->mv[0][0][0];
                            my= s->mv[0][0][1];
                        }

                        s->mv_dir= best_s.mv_dir;
                        s->mv_type = best_s.mv_type;
                        s->mb_intra= 0;
/*                        s->mv[0][0][0] = best_s.mv[0][0][0];
                        s->mv[0][0][1] = best_s.mv[0][0][1];
                        s->mv[1][0][0] = best_s.mv[1][0][0];
                        s->mv[1][0][1] = best_s.mv[1][0][1];*/
                        backup_s.dquant= 0;
                        s->skipdct=1;
                        encode_mb_hq(s, &backup_s, &best_s, CANDIDATE_MB_TYPE_INTER /* wrong but unused */, pb, pb2, tex_pb,
                                        &dmin, &next_block, mx, my);
                        s->skipdct=0;
                    }
                }

                s->current_picture.qscale_table[xy] = best_s.qscale;

                copy_context_after_encode(s, &best_s, -1);

                pb_bits_count= put_bits_count(&s->pb);
                flush_put_bits(&s->pb);
                avpriv_copy_bits(&backup_s.pb, bit_buf[next_block^1], pb_bits_count);
                s->pb= backup_s.pb;

                if(s->data_partitioning){
                    pb2_bits_count= put_bits_count(&s->pb2);
                    flush_put_bits(&s->pb2);
                    avpriv_copy_bits(&backup_s.pb2, bit_buf2[next_block^1], pb2_bits_count);
                    s->pb2= backup_s.pb2;

                    tex_pb_bits_count= put_bits_count(&s->tex_pb);
                    flush_put_bits(&s->tex_pb);
                    avpriv_copy_bits(&backup_s.tex_pb, bit_buf_tex[next_block^1], tex_pb_bits_count);
                    s->tex_pb= backup_s.tex_pb;
                }
                s->last_bits= put_bits_count(&s->pb);

                if (CONFIG_H263_ENCODER &&
                    s->out_format == FMT_H263 && s->pict_type!=AV_PICTURE_TYPE_B)
                    ff_h263_update_motion_val(s);

                if(next_block==0){ //FIXME 16 vs linesize16
                    s->hdsp.put_pixels_tab[0][0](s->dest[0], s->sc.rd_scratchpad                     , s->linesize  ,16);
                    s->hdsp.put_pixels_tab[1][0](s->dest[1], s->sc.rd_scratchpad + 16*s->linesize    , s->uvlinesize, 8);
                    s->hdsp.put_pixels_tab[1][0](s->dest[2], s->sc.rd_scratchpad + 16*s->linesize + 8, s->uvlinesize, 8);
                }

                if(s->avctx->mb_decision == FF_MB_DECISION_BITS)
                    ff_mpv_decode_mb(s, s->block);
            } else {
                int motion_x = 0, motion_y = 0;
                s->mv_type=MV_TYPE_16X16;
                // only one MB-Type possible

                switch(mb_type){
                case CANDIDATE_MB_TYPE_INTRA:
                    s->mv_dir = 0;
                    s->mb_intra= 1;
                    motion_x= s->mv[0][0][0] = 0;
                    motion_y= s->mv[0][0][1] = 0;
                    break;
                case CANDIDATE_MB_TYPE_INTER:
                    s->mv_dir = MV_DIR_FORWARD;
                    s->mb_intra= 0;
                    motion_x= s->mv[0][0][0] = s->p_mv_table[xy][0];
                    motion_y= s->mv[0][0][1] = s->p_mv_table[xy][1];
                    break;
                case CANDIDATE_MB_TYPE_INTER_I:
                    s->mv_dir = MV_DIR_FORWARD;
                    s->mv_type = MV_TYPE_FIELD;
                    s->mb_intra= 0;
                    for(i=0; i<2; i++){
                        j= s->field_select[0][i] = s->p_field_select_table[i][xy];
                        s->mv[0][i][0] = s->p_field_mv_table[i][j][xy][0];
                        s->mv[0][i][1] = s->p_field_mv_table[i][j][xy][1];
                    }
                    break;
                case CANDIDATE_MB_TYPE_INTER4V:
                    s->mv_dir = MV_DIR_FORWARD;
                    s->mv_type = MV_TYPE_8X8;
                    s->mb_intra= 0;
                    for(i=0; i<4; i++){
                        s->mv[0][i][0] = s->current_picture.motion_val[0][s->block_index[i]][0];
                        s->mv[0][i][1] = s->current_picture.motion_val[0][s->block_index[i]][1];
                    }
                    break;
                case CANDIDATE_MB_TYPE_DIRECT:
                    if (CONFIG_MPEG4_ENCODER) {
                        s->mv_dir = MV_DIR_FORWARD|MV_DIR_BACKWARD|MV_DIRECT;
                        s->mb_intra= 0;
                        motion_x=s->b_direct_mv_table[xy][0];
                        motion_y=s->b_direct_mv_table[xy][1];
                        ff_mpeg4_set_direct_mv(s, motion_x, motion_y);
                    }
                    break;
                case CANDIDATE_MB_TYPE_DIRECT0:
                    if (CONFIG_MPEG4_ENCODER) {
                        s->mv_dir = MV_DIR_FORWARD|MV_DIR_BACKWARD|MV_DIRECT;
                        s->mb_intra= 0;
                        ff_mpeg4_set_direct_mv(s, 0, 0);
                    }
                    break;
                case CANDIDATE_MB_TYPE_BIDIR:
                    s->mv_dir = MV_DIR_FORWARD | MV_DIR_BACKWARD;
                    s->mb_intra= 0;
                    s->mv[0][0][0] = s->b_bidir_forw_mv_table[xy][0];
                    s->mv[0][0][1] = s->b_bidir_forw_mv_table[xy][1];
                    s->mv[1][0][0] = s->b_bidir_back_mv_table[xy][0];
                    s->mv[1][0][1] = s->b_bidir_back_mv_table[xy][1];
                    break;
                case CANDIDATE_MB_TYPE_BACKWARD:
                    s->mv_dir = MV_DIR_BACKWARD;
                    s->mb_intra= 0;
                    motion_x= s->mv[1][0][0] = s->b_back_mv_table[xy][0];
                    motion_y= s->mv[1][0][1] = s->b_back_mv_table[xy][1];
                    break;
                case CANDIDATE_MB_TYPE_FORWARD:
                    s->mv_dir = MV_DIR_FORWARD;
                    s->mb_intra= 0;
                    motion_x= s->mv[0][0][0] = s->b_forw_mv_table[xy][0];
                    motion_y= s->mv[0][0][1] = s->b_forw_mv_table[xy][1];
                    break;
                case CANDIDATE_MB_TYPE_FORWARD_I:
                    s->mv_dir = MV_DIR_FORWARD;
                    s->mv_type = MV_TYPE_FIELD;
                    s->mb_intra= 0;
                    for(i=0; i<2; i++){
                        j= s->field_select[0][i] = s->b_field_select_table[0][i][xy];
                        s->mv[0][i][0] = s->b_field_mv_table[0][i][j][xy][0];
                        s->mv[0][i][1] = s->b_field_mv_table[0][i][j][xy][1];
                    }
                    break;
                case CANDIDATE_MB_TYPE_BACKWARD_I:
                    s->mv_dir = MV_DIR_BACKWARD;
                    s->mv_type = MV_TYPE_FIELD;
                    s->mb_intra= 0;
                    for(i=0; i<2; i++){
                        j= s->field_select[1][i] = s->b_field_select_table[1][i][xy];
                        s->mv[1][i][0] = s->b_field_mv_table[1][i][j][xy][0];
                        s->mv[1][i][1] = s->b_field_mv_table[1][i][j][xy][1];
                    }
                    break;
                case CANDIDATE_MB_TYPE_BIDIR_I:
                    s->mv_dir = MV_DIR_FORWARD | MV_DIR_BACKWARD;
                    s->mv_type = MV_TYPE_FIELD;
                    s->mb_intra= 0;
                    for(dir=0; dir<2; dir++){
                        for(i=0; i<2; i++){
                            j= s->field_select[dir][i] = s->b_field_select_table[dir][i][xy];
                            s->mv[dir][i][0] = s->b_field_mv_table[dir][i][j][xy][0];
                            s->mv[dir][i][1] = s->b_field_mv_table[dir][i][j][xy][1];
                        }
                    }
                    break;
                default:
                    av_log(s->avctx, AV_LOG_ERROR, "illegal MB type\n");
                }

                encode_mb(s, motion_x, motion_y);

                // RAL: Update last macroblock type
                s->last_mv_dir = s->mv_dir;

                if (CONFIG_H263_ENCODER &&
                    s->out_format == FMT_H263 && s->pict_type!=AV_PICTURE_TYPE_B)
                    ff_h263_update_motion_val(s);

                ff_mpv_decode_mb(s, s->block);
            }

            /* clean the MV table in IPS frames for direct mode in B frames */
            if(s->mb_intra /* && I,P,S_TYPE */){
                s->p_mv_table[xy][0]=0;
                s->p_mv_table[xy][1]=0;
            }

            if (s->avctx->flags & AV_CODEC_FLAG_PSNR) {
                int w= 16;
                int h= 16;

                if(s->mb_x*16 + 16 > s->width ) w= s->width - s->mb_x*16;
                if(s->mb_y*16 + 16 > s->height) h= s->height- s->mb_y*16;

                s->current_picture.error[0] += sse(
                    s, s->new_picture.f->data[0] + s->mb_x*16 + s->mb_y*s->linesize*16,
                    s->dest[0], w, h, s->linesize);
                s->current_picture.error[1] += sse(
                    s, s->new_picture.f->data[1] + s->mb_x*8  + s->mb_y*s->uvlinesize*chr_h,
                    s->dest[1], w>>1, h>>s->chroma_y_shift, s->uvlinesize);
                s->current_picture.error[2] += sse(
                    s, s->new_picture.f->data[2] + s->mb_x*8  + s->mb_y*s->uvlinesize*chr_h,
                    s->dest[2], w>>1, h>>s->chroma_y_shift, s->uvlinesize);
            }
            if(s->loop_filter){
                if(CONFIG_H263_ENCODER && s->out_format == FMT_H263)
                    ff_h263_loop_filter(s);
            }
            ff_dlog(s->avctx, "MB %d %d bits\n",
                    s->mb_x + s->mb_y * s->mb_stride, put_bits_count(&s->pb));
        }
    }

    //not beautiful here but we must write it before flushing so it has to be here
    if (CONFIG_MSMPEG4_ENCODER && s->msmpeg4_version && s->msmpeg4_version<4 && s->pict_type == AV_PICTURE_TYPE_I)
        ff_msmpeg4_encode_ext_header(s);

    write_slice_end(s);

    /* Send the last GOB if RTP */
    if (s->avctx->rtp_callback) {
        int number_mb = (mb_y - s->resync_mb_y)*s->mb_width - s->resync_mb_x;
        pdif = put_bits_ptr(&s->pb) - s->ptr_lastgob;
        /* Call the RTP callback to send the last GOB */
        emms_c();
        s->avctx->rtp_callback(s->avctx, s->ptr_lastgob, pdif, number_mb);
    }

    return 0;
}

#define MERGE(field) dst->field += src->field; src->field=0
static void merge_context_after_me(MpegEncContext *dst, MpegEncContext *src){
    MERGE(me.scene_change_score);
    MERGE(me.mc_mb_var_sum_temp);
    MERGE(me.mb_var_sum_temp);
}

static void merge_context_after_encode(MpegEncContext *dst, MpegEncContext *src){
    int i;

    MERGE(dct_count[0]); //note, the other dct vars are not part of the context
    MERGE(dct_count[1]);
    MERGE(mv_bits);
    MERGE(i_tex_bits);
    MERGE(p_tex_bits);
    MERGE(i_count);
    MERGE(f_count);
    MERGE(b_count);
    MERGE(skip_count);
    MERGE(misc_bits);
    MERGE(er.error_count);
    MERGE(padding_bug_score);
    MERGE(current_picture.error[0]);
    MERGE(current_picture.error[1]);
    MERGE(current_picture.error[2]);

    if(dst->avctx->noise_reduction){
        for(i=0; i<64; i++){
            MERGE(dct_error_sum[0][i]);
            MERGE(dct_error_sum[1][i]);
        }
    }

    assert(put_bits_count(&src->pb) % 8 ==0);
    assert(put_bits_count(&dst->pb) % 8 ==0);
    avpriv_copy_bits(&dst->pb, src->pb.buf, put_bits_count(&src->pb));
    flush_put_bits(&dst->pb);
}

static int estimate_qp(MpegEncContext *s, int dry_run){
    if (s->next_lambda){
        s->current_picture_ptr->f->quality =
        s->current_picture.f->quality = s->next_lambda;
        if(!dry_run) s->next_lambda= 0;
    } else if (!s->fixed_qscale) {
        s->current_picture_ptr->f->quality =
        s->current_picture.f->quality = ff_rate_estimate_qscale(s, dry_run);
        if (s->current_picture.f->quality < 0)
            return -1;
    }

    if(s->adaptive_quant){
        switch(s->codec_id){
        case AV_CODEC_ID_MPEG4:
            if (CONFIG_MPEG4_ENCODER)
                ff_clean_mpeg4_qscales(s);
            break;
        case AV_CODEC_ID_H263:
        case AV_CODEC_ID_H263P:
        case AV_CODEC_ID_FLV1:
            if (CONFIG_H263_ENCODER)
                ff_clean_h263_qscales(s);
            break;
        default:
            ff_init_qscale_tab(s);
        }

        s->lambda= s->lambda_table[0];
        //FIXME broken
    }else
        s->lambda = s->current_picture.f->quality;
    update_qscale(s);
    return 0;
}

/* must be called before writing the header */
static void set_frame_distances(MpegEncContext * s){
    av_assert1(s->current_picture_ptr->f->pts != AV_NOPTS_VALUE);
    s->time = s->current_picture_ptr->f->pts * s->avctx->time_base.num;

    if(s->pict_type==AV_PICTURE_TYPE_B){
        s->pb_time= s->pp_time - (s->last_non_b_time - s->time);
        assert(s->pb_time > 0 && s->pb_time < s->pp_time);
    }else{
        s->pp_time= s->time - s->last_non_b_time;
        s->last_non_b_time= s->time;
        assert(s->picture_number==0 || s->pp_time > 0);
    }
}

static int encode_picture(MpegEncContext *s, int picture_number)
{
    int i, ret;
    int bits;
    int context_count = s->slice_context_count;

    s->picture_number = picture_number;

    /* Reset the average MB variance */
    s->me.mb_var_sum_temp    =
    s->me.mc_mb_var_sum_temp = 0;

    /* we need to initialize some time vars before we can encode b-frames */
    // RAL: Condition added for MPEG1VIDEO
    if (s->codec_id == AV_CODEC_ID_MPEG1VIDEO || s->codec_id == AV_CODEC_ID_MPEG2VIDEO || (s->h263_pred && !s->msmpeg4_version))
        set_frame_distances(s);
    if(CONFIG_MPEG4_ENCODER && s->codec_id == AV_CODEC_ID_MPEG4)
        ff_set_mpeg4_time(s);

    s->me.scene_change_score=0;

//    s->lambda= s->current_picture_ptr->quality; //FIXME qscale / ... stuff for ME rate distortion

    if(s->pict_type==AV_PICTURE_TYPE_I){
        if(s->msmpeg4_version >= 3) s->no_rounding=1;
        else                        s->no_rounding=0;
    }else if(s->pict_type!=AV_PICTURE_TYPE_B){
        if(s->flipflop_rounding || s->codec_id == AV_CODEC_ID_H263P || s->codec_id == AV_CODEC_ID_MPEG4)
            s->no_rounding ^= 1;
    }

    if (s->avctx->flags & AV_CODEC_FLAG_PASS2) {
        if (estimate_qp(s,1) < 0)
            return -1;
        ff_get_2pass_fcode(s);
    } else if (!(s->avctx->flags & AV_CODEC_FLAG_QSCALE)) {
        if(s->pict_type==AV_PICTURE_TYPE_B)
            s->lambda= s->last_lambda_for[s->pict_type];
        else
            s->lambda= s->last_lambda_for[s->last_non_b_pict_type];
        update_qscale(s);
    }

    if(s->codec_id != AV_CODEC_ID_AMV && s->codec_id != AV_CODEC_ID_MJPEG){
        if(s->q_chroma_intra_matrix   != s->q_intra_matrix  ) av_freep(&s->q_chroma_intra_matrix);
        if(s->q_chroma_intra_matrix16 != s->q_intra_matrix16) av_freep(&s->q_chroma_intra_matrix16);
        s->q_chroma_intra_matrix   = s->q_intra_matrix;
        s->q_chroma_intra_matrix16 = s->q_intra_matrix16;
    }

    s->mb_intra=0; //for the rate distortion & bit compare functions
    for(i=1; i<context_count; i++){
        ret = ff_update_duplicate_context(s->thread_context[i], s);
        if (ret < 0)
            return ret;
    }

    if(ff_init_me(s)<0)
        return -1;

    /* Estimate motion for every MB */
    if(s->pict_type != AV_PICTURE_TYPE_I){
        s->lambda = (s->lambda * s->avctx->me_penalty_compensation + 128)>>8;
        s->lambda2= (s->lambda2* (int64_t)s->avctx->me_penalty_compensation + 128)>>8;
        if (s->pict_type != AV_PICTURE_TYPE_B) {
            if((s->avctx->pre_me && s->last_non_b_pict_type==AV_PICTURE_TYPE_I) || s->avctx->pre_me==2){
                s->avctx->execute(s->avctx, pre_estimate_motion_thread, &s->thread_context[0], NULL, context_count, sizeof(void*));
            }
        }

        s->avctx->execute(s->avctx, estimate_motion_thread, &s->thread_context[0], NULL, context_count, sizeof(void*));
    }else /* if(s->pict_type == AV_PICTURE_TYPE_I) */{
        /* I-Frame */
        for(i=0; i<s->mb_stride*s->mb_height; i++)
            s->mb_type[i]= CANDIDATE_MB_TYPE_INTRA;

        if(!s->fixed_qscale){
            /* finding spatial complexity for I-frame rate control */
            s->avctx->execute(s->avctx, mb_var_thread, &s->thread_context[0], NULL, context_count, sizeof(void*));
        }
    }
    for(i=1; i<context_count; i++){
        merge_context_after_me(s, s->thread_context[i]);
    }
    s->current_picture.mc_mb_var_sum= s->current_picture_ptr->mc_mb_var_sum= s->me.mc_mb_var_sum_temp;
    s->current_picture.   mb_var_sum= s->current_picture_ptr->   mb_var_sum= s->me.   mb_var_sum_temp;
    emms_c();

    if(s->me.scene_change_score > s->avctx->scenechange_threshold && s->pict_type == AV_PICTURE_TYPE_P){
        s->pict_type= AV_PICTURE_TYPE_I;
        for(i=0; i<s->mb_stride*s->mb_height; i++)
            s->mb_type[i]= CANDIDATE_MB_TYPE_INTRA;
        if(s->msmpeg4_version >= 3)
            s->no_rounding=1;
        ff_dlog(s, "Scene change detected, encoding as I Frame %"PRId64" %"PRId64"\n",
                s->current_picture.mb_var_sum, s->current_picture.mc_mb_var_sum);
    }

    if(!s->umvplus){
        if(s->pict_type==AV_PICTURE_TYPE_P || s->pict_type==AV_PICTURE_TYPE_S) {
            s->f_code= ff_get_best_fcode(s, s->p_mv_table, CANDIDATE_MB_TYPE_INTER);

            if (s->avctx->flags & AV_CODEC_FLAG_INTERLACED_ME) {
                int a,b;
                a= ff_get_best_fcode(s, s->p_field_mv_table[0][0], CANDIDATE_MB_TYPE_INTER_I); //FIXME field_select
                b= ff_get_best_fcode(s, s->p_field_mv_table[1][1], CANDIDATE_MB_TYPE_INTER_I);
                s->f_code= FFMAX3(s->f_code, a, b);
            }

            ff_fix_long_p_mvs(s);
            ff_fix_long_mvs(s, NULL, 0, s->p_mv_table, s->f_code, CANDIDATE_MB_TYPE_INTER, 0);
            if (s->avctx->flags & AV_CODEC_FLAG_INTERLACED_ME) {
                int j;
                for(i=0; i<2; i++){
                    for(j=0; j<2; j++)
                        ff_fix_long_mvs(s, s->p_field_select_table[i], j,
                                        s->p_field_mv_table[i][j], s->f_code, CANDIDATE_MB_TYPE_INTER_I, 0);
                }
            }
        }

        if(s->pict_type==AV_PICTURE_TYPE_B){
            int a, b;

            a = ff_get_best_fcode(s, s->b_forw_mv_table, CANDIDATE_MB_TYPE_FORWARD);
            b = ff_get_best_fcode(s, s->b_bidir_forw_mv_table, CANDIDATE_MB_TYPE_BIDIR);
            s->f_code = FFMAX(a, b);

            a = ff_get_best_fcode(s, s->b_back_mv_table, CANDIDATE_MB_TYPE_BACKWARD);
            b = ff_get_best_fcode(s, s->b_bidir_back_mv_table, CANDIDATE_MB_TYPE_BIDIR);
            s->b_code = FFMAX(a, b);

            ff_fix_long_mvs(s, NULL, 0, s->b_forw_mv_table, s->f_code, CANDIDATE_MB_TYPE_FORWARD, 1);
            ff_fix_long_mvs(s, NULL, 0, s->b_back_mv_table, s->b_code, CANDIDATE_MB_TYPE_BACKWARD, 1);
            ff_fix_long_mvs(s, NULL, 0, s->b_bidir_forw_mv_table, s->f_code, CANDIDATE_MB_TYPE_BIDIR, 1);
            ff_fix_long_mvs(s, NULL, 0, s->b_bidir_back_mv_table, s->b_code, CANDIDATE_MB_TYPE_BIDIR, 1);
            if (s->avctx->flags & AV_CODEC_FLAG_INTERLACED_ME) {
                int dir, j;
                for(dir=0; dir<2; dir++){
                    for(i=0; i<2; i++){
                        for(j=0; j<2; j++){
                            int type= dir ? (CANDIDATE_MB_TYPE_BACKWARD_I|CANDIDATE_MB_TYPE_BIDIR_I)
                                          : (CANDIDATE_MB_TYPE_FORWARD_I |CANDIDATE_MB_TYPE_BIDIR_I);
                            ff_fix_long_mvs(s, s->b_field_select_table[dir][i], j,
                                            s->b_field_mv_table[dir][i][j], dir ? s->b_code : s->f_code, type, 1);
                        }
                    }
                }
            }
        }
    }

    if (estimate_qp(s, 0) < 0)
        return -1;

    if (s->qscale < 3 && s->max_qcoeff <= 128 &&
        s->pict_type == AV_PICTURE_TYPE_I &&
        !(s->avctx->flags & AV_CODEC_FLAG_QSCALE))
        s->qscale= 3; //reduce clipping problems

    if (s->out_format == FMT_MJPEG) {
        const uint16_t *  luma_matrix = ff_mpeg1_default_intra_matrix;
        const uint16_t *chroma_matrix = ff_mpeg1_default_intra_matrix;

        if (s->avctx->intra_matrix) {
            chroma_matrix =
            luma_matrix = s->avctx->intra_matrix;
        }
        if (s->avctx->chroma_intra_matrix)
            chroma_matrix = s->avctx->chroma_intra_matrix;

        /* for mjpeg, we do include qscale in the matrix */
        for(i=1;i<64;i++){
            int j = s->idsp.idct_permutation[i];

            s->chroma_intra_matrix[j] = av_clip_uint8((chroma_matrix[i] * s->qscale) >> 3);
            s->       intra_matrix[j] = av_clip_uint8((  luma_matrix[i] * s->qscale) >> 3);
        }
        s->y_dc_scale_table=
        s->c_dc_scale_table= ff_mpeg2_dc_scale_table[s->intra_dc_precision];
        s->chroma_intra_matrix[0] =
        s->intra_matrix[0] = ff_mpeg2_dc_scale_table[s->intra_dc_precision][8];
        ff_convert_matrix(s, s->q_intra_matrix, s->q_intra_matrix16,
                       s->intra_matrix, s->intra_quant_bias, 8, 8, 1);
        ff_convert_matrix(s, s->q_chroma_intra_matrix, s->q_chroma_intra_matrix16,
                       s->chroma_intra_matrix, s->intra_quant_bias, 8, 8, 1);
        s->qscale= 8;
    }
    if(s->codec_id == AV_CODEC_ID_AMV){
        static const uint8_t y[32]={13,13,13,13,13,13,13,13,13,13,13,13,13,13,13,13,13,13,13,13,13,13,13,13,13,13,13,13,13,13,13,13};
        static const uint8_t c[32]={14,14,14,14,14,14,14,14,14,14,14,14,14,14,14,14,14,14,14,14,14,14,14,14,14,14,14,14,14,14,14,14};
        for(i=1;i<64;i++){
            int j= s->idsp.idct_permutation[ff_zigzag_direct[i]];

            s->intra_matrix[j] = sp5x_quant_table[5*2+0][i];
            s->chroma_intra_matrix[j] = sp5x_quant_table[5*2+1][i];
        }
        s->y_dc_scale_table= y;
        s->c_dc_scale_table= c;
        s->intra_matrix[0] = 13;
        s->chroma_intra_matrix[0] = 14;
        ff_convert_matrix(s, s->q_intra_matrix, s->q_intra_matrix16,
                       s->intra_matrix, s->intra_quant_bias, 8, 8, 1);
        ff_convert_matrix(s, s->q_chroma_intra_matrix, s->q_chroma_intra_matrix16,
                       s->chroma_intra_matrix, s->intra_quant_bias, 8, 8, 1);
        s->qscale= 8;
    }

    //FIXME var duplication
    s->current_picture_ptr->f->key_frame =
    s->current_picture.f->key_frame = s->pict_type == AV_PICTURE_TYPE_I; //FIXME pic_ptr
    s->current_picture_ptr->f->pict_type =
    s->current_picture.f->pict_type = s->pict_type;

    if (s->current_picture.f->key_frame)
        s->picture_in_gop_number=0;

    s->mb_x = s->mb_y = 0;
    s->last_bits= put_bits_count(&s->pb);
    switch(s->out_format) {
    case FMT_MJPEG:
        if (CONFIG_MJPEG_ENCODER)
            ff_mjpeg_encode_picture_header(s->avctx, &s->pb, &s->intra_scantable,
                                           s->intra_matrix, s->chroma_intra_matrix);
        break;
    case FMT_H261:
        if (CONFIG_H261_ENCODER)
            ff_h261_encode_picture_header(s, picture_number);
        break;
    case FMT_H263:
        if (CONFIG_WMV2_ENCODER && s->codec_id == AV_CODEC_ID_WMV2)
            ff_wmv2_encode_picture_header(s, picture_number);
        else if (CONFIG_MSMPEG4_ENCODER && s->msmpeg4_version)
            ff_msmpeg4_encode_picture_header(s, picture_number);
        else if (CONFIG_MPEG4_ENCODER && s->h263_pred)
            ff_mpeg4_encode_picture_header(s, picture_number);
        else if (CONFIG_RV10_ENCODER && s->codec_id == AV_CODEC_ID_RV10) {
            ret = ff_rv10_encode_picture_header(s, picture_number);
            if (ret < 0)
                return ret;
        }
        else if (CONFIG_RV20_ENCODER && s->codec_id == AV_CODEC_ID_RV20)
            ff_rv20_encode_picture_header(s, picture_number);
        else if (CONFIG_FLV_ENCODER && s->codec_id == AV_CODEC_ID_FLV1)
            ff_flv_encode_picture_header(s, picture_number);
        else if (CONFIG_H263_ENCODER)
            ff_h263_encode_picture_header(s, picture_number);
        break;
    case FMT_MPEG1:
        if (CONFIG_MPEG1VIDEO_ENCODER || CONFIG_MPEG2VIDEO_ENCODER)
            ff_mpeg1_encode_picture_header(s, picture_number);
        break;
    default:
        av_assert0(0);
    }
    bits= put_bits_count(&s->pb);
    s->header_bits= bits - s->last_bits;

    for(i=1; i<context_count; i++){
        update_duplicate_context_after_me(s->thread_context[i], s);
    }
    s->avctx->execute(s->avctx, encode_thread, &s->thread_context[0], NULL, context_count, sizeof(void*));
    for(i=1; i<context_count; i++){
        if (s->pb.buf_end == s->thread_context[i]->pb.buf)
            set_put_bits_buffer_size(&s->pb, FFMIN(s->thread_context[i]->pb.buf_end - s->pb.buf, INT_MAX/8-32));
        merge_context_after_encode(s, s->thread_context[i]);
    }
    emms_c();
    return 0;
}

static void denoise_dct_c(MpegEncContext *s, int16_t *block){
    const int intra= s->mb_intra;
    int i;

    s->dct_count[intra]++;

    for(i=0; i<64; i++){
        int level= block[i];

        if(level){
            if(level>0){
                s->dct_error_sum[intra][i] += level;
                level -= s->dct_offset[intra][i];
                if(level<0) level=0;
            }else{
                s->dct_error_sum[intra][i] -= level;
                level += s->dct_offset[intra][i];
                if(level>0) level=0;
            }
            block[i]= level;
        }
    }
}

static int dct_quantize_trellis_c(MpegEncContext *s,
                                  int16_t *block, int n,
                                  int qscale, int *overflow){
    const int *qmat;
    const uint16_t *matrix;
    const uint8_t *scantable= s->intra_scantable.scantable;
    const uint8_t *perm_scantable= s->intra_scantable.permutated;
    int max=0;
    unsigned int threshold1, threshold2;
    int bias=0;
    int run_tab[65];
    int level_tab[65];
    int score_tab[65];
    int survivor[65];
    int survivor_count;
    int last_run=0;
    int last_level=0;
    int last_score= 0;
    int last_i;
    int coeff[2][64];
    int coeff_count[64];
    int qmul, qadd, start_i, last_non_zero, i, dc;
    const int esc_length= s->ac_esc_length;
    uint8_t * length;
    uint8_t * last_length;
    const int lambda= s->lambda2 >> (FF_LAMBDA_SHIFT - 6);

    s->fdsp.fdct(block);

    if(s->dct_error_sum)
        s->denoise_dct(s, block);
    qmul= qscale*16;
    qadd= ((qscale-1)|1)*8;

    if (s->mb_intra) {
        int q;
        if (!s->h263_aic) {
            if (n < 4)
                q = s->y_dc_scale;
            else
                q = s->c_dc_scale;
            q = q << 3;
        } else{
            /* For AIC we skip quant/dequant of INTRADC */
            q = 1 << 3;
            qadd=0;
        }

        /* note: block[0] is assumed to be positive */
        block[0] = (block[0] + (q >> 1)) / q;
        start_i = 1;
        last_non_zero = 0;
        qmat = n < 4 ? s->q_intra_matrix[qscale] : s->q_chroma_intra_matrix[qscale];
        matrix = n < 4 ? s->intra_matrix : s->chroma_intra_matrix;
        if(s->mpeg_quant || s->out_format == FMT_MPEG1 || s->out_format == FMT_MJPEG)
            bias= 1<<(QMAT_SHIFT-1);

        if (n > 3 && s->intra_chroma_ac_vlc_length) {
            length     = s->intra_chroma_ac_vlc_length;
            last_length= s->intra_chroma_ac_vlc_last_length;
        } else {
            length     = s->intra_ac_vlc_length;
            last_length= s->intra_ac_vlc_last_length;
        }
    } else {
        start_i = 0;
        last_non_zero = -1;
        qmat = s->q_inter_matrix[qscale];
        matrix = s->inter_matrix;
        length     = s->inter_ac_vlc_length;
        last_length= s->inter_ac_vlc_last_length;
    }
    last_i= start_i;

    threshold1= (1<<QMAT_SHIFT) - bias - 1;
    threshold2= (threshold1<<1);

    for(i=63; i>=start_i; i--) {
        const int j = scantable[i];
        int level = block[j] * qmat[j];

        if(((unsigned)(level+threshold1))>threshold2){
            last_non_zero = i;
            break;
        }
    }

    for(i=start_i; i<=last_non_zero; i++) {
        const int j = scantable[i];
        int level = block[j] * qmat[j];

//        if(   bias+level >= (1<<(QMAT_SHIFT - 3))
//           || bias-level >= (1<<(QMAT_SHIFT - 3))){
        if(((unsigned)(level+threshold1))>threshold2){
            if(level>0){
                level= (bias + level)>>QMAT_SHIFT;
                coeff[0][i]= level;
                coeff[1][i]= level-1;
//                coeff[2][k]= level-2;
            }else{
                level= (bias - level)>>QMAT_SHIFT;
                coeff[0][i]= -level;
                coeff[1][i]= -level+1;
//                coeff[2][k]= -level+2;
            }
            coeff_count[i]= FFMIN(level, 2);
            av_assert2(coeff_count[i]);
            max |=level;
        }else{
            coeff[0][i]= (level>>31)|1;
            coeff_count[i]= 1;
        }
    }

    *overflow= s->max_qcoeff < max; //overflow might have happened

    if(last_non_zero < start_i){
        memset(block + start_i, 0, (64-start_i)*sizeof(int16_t));
        return last_non_zero;
    }

    score_tab[start_i]= 0;
    survivor[0]= start_i;
    survivor_count= 1;

    for(i=start_i; i<=last_non_zero; i++){
        int level_index, j, zero_distortion;
        int dct_coeff= FFABS(block[ scantable[i] ]);
        int best_score=256*256*256*120;

        if (s->fdsp.fdct == ff_fdct_ifast)
            dct_coeff= (dct_coeff*ff_inv_aanscales[ scantable[i] ]) >> 12;
        zero_distortion= dct_coeff*dct_coeff;

        for(level_index=0; level_index < coeff_count[i]; level_index++){
            int distortion;
            int level= coeff[level_index][i];
            const int alevel= FFABS(level);
            int unquant_coeff;

            av_assert2(level);

            if(s->out_format == FMT_H263 || s->out_format == FMT_H261){
                unquant_coeff= alevel*qmul + qadd;
            } else if(s->out_format == FMT_MJPEG) {
                j = s->idsp.idct_permutation[scantable[i]];
                unquant_coeff = alevel * matrix[j] * 8;
            }else{ //MPEG1
                j = s->idsp.idct_permutation[scantable[i]]; // FIXME: optimize
                if(s->mb_intra){
                        unquant_coeff = (int)(  alevel  * qscale * matrix[j]) >> 3;
                        unquant_coeff =   (unquant_coeff - 1) | 1;
                }else{
                        unquant_coeff = (((  alevel  << 1) + 1) * qscale * ((int) matrix[j])) >> 4;
                        unquant_coeff =   (unquant_coeff - 1) | 1;
                }
                unquant_coeff<<= 3;
            }

            distortion= (unquant_coeff - dct_coeff) * (unquant_coeff - dct_coeff) - zero_distortion;
            level+=64;
            if((level&(~127)) == 0){
                for(j=survivor_count-1; j>=0; j--){
                    int run= i - survivor[j];
                    int score= distortion + length[UNI_AC_ENC_INDEX(run, level)]*lambda;
                    score += score_tab[i-run];

                    if(score < best_score){
                        best_score= score;
                        run_tab[i+1]= run;
                        level_tab[i+1]= level-64;
                    }
                }

                if(s->out_format == FMT_H263 || s->out_format == FMT_H261){
                    for(j=survivor_count-1; j>=0; j--){
                        int run= i - survivor[j];
                        int score= distortion + last_length[UNI_AC_ENC_INDEX(run, level)]*lambda;
                        score += score_tab[i-run];
                        if(score < last_score){
                            last_score= score;
                            last_run= run;
                            last_level= level-64;
                            last_i= i+1;
                        }
                    }
                }
            }else{
                distortion += esc_length*lambda;
                for(j=survivor_count-1; j>=0; j--){
                    int run= i - survivor[j];
                    int score= distortion + score_tab[i-run];

                    if(score < best_score){
                        best_score= score;
                        run_tab[i+1]= run;
                        level_tab[i+1]= level-64;
                    }
                }

                if(s->out_format == FMT_H263 || s->out_format == FMT_H261){
                  for(j=survivor_count-1; j>=0; j--){
                        int run= i - survivor[j];
                        int score= distortion + score_tab[i-run];
                        if(score < last_score){
                            last_score= score;
                            last_run= run;
                            last_level= level-64;
                            last_i= i+1;
                        }
                    }
                }
            }
        }

        score_tab[i+1]= best_score;

        //Note: there is a vlc code in mpeg4 which is 1 bit shorter then another one with a shorter run and the same level
        if(last_non_zero <= 27){
            for(; survivor_count; survivor_count--){
                if(score_tab[ survivor[survivor_count-1] ] <= best_score)
                    break;
            }
        }else{
            for(; survivor_count; survivor_count--){
                if(score_tab[ survivor[survivor_count-1] ] <= best_score + lambda)
                    break;
            }
        }

        survivor[ survivor_count++ ]= i+1;
    }

    if(s->out_format != FMT_H263 && s->out_format != FMT_H261){
        last_score= 256*256*256*120;
        for(i= survivor[0]; i<=last_non_zero + 1; i++){
            int score= score_tab[i];
            if(i) score += lambda*2; //FIXME exacter?

            if(score < last_score){
                last_score= score;
                last_i= i;
                last_level= level_tab[i];
                last_run= run_tab[i];
            }
        }
    }

    s->coded_score[n] = last_score;

    dc= FFABS(block[0]);
    last_non_zero= last_i - 1;
    memset(block + start_i, 0, (64-start_i)*sizeof(int16_t));

    if(last_non_zero < start_i)
        return last_non_zero;

    if(last_non_zero == 0 && start_i == 0){
        int best_level= 0;
        int best_score= dc * dc;

        for(i=0; i<coeff_count[0]; i++){
            int level= coeff[i][0];
            int alevel= FFABS(level);
            int unquant_coeff, score, distortion;

            if(s->out_format == FMT_H263 || s->out_format == FMT_H261){
                    unquant_coeff= (alevel*qmul + qadd)>>3;
            }else{ //MPEG1
                    unquant_coeff = (((  alevel  << 1) + 1) * qscale * ((int) matrix[0])) >> 4;
                    unquant_coeff =   (unquant_coeff - 1) | 1;
            }
            unquant_coeff = (unquant_coeff + 4) >> 3;
            unquant_coeff<<= 3 + 3;

            distortion= (unquant_coeff - dc) * (unquant_coeff - dc);
            level+=64;
            if((level&(~127)) == 0) score= distortion + last_length[UNI_AC_ENC_INDEX(0, level)]*lambda;
            else                    score= distortion + esc_length*lambda;

            if(score < best_score){
                best_score= score;
                best_level= level - 64;
            }
        }
        block[0]= best_level;
        s->coded_score[n] = best_score - dc*dc;
        if(best_level == 0) return -1;
        else                return last_non_zero;
    }

    i= last_i;
    av_assert2(last_level);

    block[ perm_scantable[last_non_zero] ]= last_level;
    i -= last_run + 1;

    for(; i>start_i; i -= run_tab[i] + 1){
        block[ perm_scantable[i-1] ]= level_tab[i];
    }

    return last_non_zero;
}

//#define REFINE_STATS 1
static int16_t basis[64][64];

static void build_basis(uint8_t *perm){
    int i, j, x, y;
    emms_c();
    for(i=0; i<8; i++){
        for(j=0; j<8; j++){
            for(y=0; y<8; y++){
                for(x=0; x<8; x++){
                    double s= 0.25*(1<<BASIS_SHIFT);
                    int index= 8*i + j;
                    int perm_index= perm[index];
                    if(i==0) s*= sqrt(0.5);
                    if(j==0) s*= sqrt(0.5);
                    basis[perm_index][8*x + y]= lrintf(s * cos((M_PI/8.0)*i*(x+0.5)) * cos((M_PI/8.0)*j*(y+0.5)));
                }
            }
        }
    }
}

static int dct_quantize_refine(MpegEncContext *s, //FIXME breaks denoise?
                        int16_t *block, int16_t *weight, int16_t *orig,
                        int n, int qscale){
    int16_t rem[64];
    LOCAL_ALIGNED_16(int16_t, d1, [64]);
    const uint8_t *scantable= s->intra_scantable.scantable;
    const uint8_t *perm_scantable= s->intra_scantable.permutated;
//    unsigned int threshold1, threshold2;
//    int bias=0;
    int run_tab[65];
    int prev_run=0;
    int prev_level=0;
    int qmul, qadd, start_i, last_non_zero, i, dc;
    uint8_t * length;
    uint8_t * last_length;
    int lambda;
    int rle_index, run, q = 1, sum; //q is only used when s->mb_intra is true
#ifdef REFINE_STATS
static int count=0;
static int after_last=0;
static int to_zero=0;
static int from_zero=0;
static int raise=0;
static int lower=0;
static int messed_sign=0;
#endif

    if(basis[0][0] == 0)
        build_basis(s->idsp.idct_permutation);

    qmul= qscale*2;
    qadd= (qscale-1)|1;
    if (s->mb_intra) {
        if (!s->h263_aic) {
            if (n < 4)
                q = s->y_dc_scale;
            else
                q = s->c_dc_scale;
        } else{
            /* For AIC we skip quant/dequant of INTRADC */
            q = 1;
            qadd=0;
        }
        q <<= RECON_SHIFT-3;
        /* note: block[0] is assumed to be positive */
        dc= block[0]*q;
//        block[0] = (block[0] + (q >> 1)) / q;
        start_i = 1;
//        if(s->mpeg_quant || s->out_format == FMT_MPEG1)
//            bias= 1<<(QMAT_SHIFT-1);
        if (n > 3 && s->intra_chroma_ac_vlc_length) {
            length     = s->intra_chroma_ac_vlc_length;
            last_length= s->intra_chroma_ac_vlc_last_length;
        } else {
            length     = s->intra_ac_vlc_length;
            last_length= s->intra_ac_vlc_last_length;
        }
    } else {
        dc= 0;
        start_i = 0;
        length     = s->inter_ac_vlc_length;
        last_length= s->inter_ac_vlc_last_length;
    }
    last_non_zero = s->block_last_index[n];

#ifdef REFINE_STATS
{START_TIMER
#endif
    dc += (1<<(RECON_SHIFT-1));
    for(i=0; i<64; i++){
        rem[i]= dc - (orig[i]<<RECON_SHIFT); //FIXME  use orig dirrectly instead of copying to rem[]
    }
#ifdef REFINE_STATS
STOP_TIMER("memset rem[]")}
#endif
    sum=0;
    for(i=0; i<64; i++){
        int one= 36;
        int qns=4;
        int w;

        w= FFABS(weight[i]) + qns*one;
        w= 15 + (48*qns*one + w/2)/w; // 16 .. 63

        weight[i] = w;
//        w=weight[i] = (63*qns + (w/2)) / w;

        av_assert2(w>0);
        av_assert2(w<(1<<6));
        sum += w*w;
    }
    lambda= sum*(uint64_t)s->lambda2 >> (FF_LAMBDA_SHIFT - 6 + 6 + 6 + 6);
#ifdef REFINE_STATS
{START_TIMER
#endif
    run=0;
    rle_index=0;
    for(i=start_i; i<=last_non_zero; i++){
        int j= perm_scantable[i];
        const int level= block[j];
        int coeff;

        if(level){
            if(level<0) coeff= qmul*level - qadd;
            else        coeff= qmul*level + qadd;
            run_tab[rle_index++]=run;
            run=0;

            s->mpvencdsp.add_8x8basis(rem, basis[j], coeff);
        }else{
            run++;
        }
    }
#ifdef REFINE_STATS
if(last_non_zero>0){
STOP_TIMER("init rem[]")
}
}

{START_TIMER
#endif
    for(;;){
        int best_score = s->mpvencdsp.try_8x8basis(rem, weight, basis[0], 0);
        int best_coeff=0;
        int best_change=0;
        int run2, best_unquant_change=0, analyze_gradient;
#ifdef REFINE_STATS
{START_TIMER
#endif
        analyze_gradient = last_non_zero > 2 || s->quantizer_noise_shaping >= 3;

        if(analyze_gradient){
#ifdef REFINE_STATS
{START_TIMER
#endif
            for(i=0; i<64; i++){
                int w= weight[i];

                d1[i] = (rem[i]*w*w + (1<<(RECON_SHIFT+12-1)))>>(RECON_SHIFT+12);
            }
#ifdef REFINE_STATS
STOP_TIMER("rem*w*w")}
{START_TIMER
#endif
            s->fdsp.fdct(d1);
#ifdef REFINE_STATS
STOP_TIMER("dct")}
#endif
        }

        if(start_i){
            const int level= block[0];
            int change, old_coeff;

            av_assert2(s->mb_intra);

            old_coeff= q*level;

            for(change=-1; change<=1; change+=2){
                int new_level= level + change;
                int score, new_coeff;

                new_coeff= q*new_level;
                if(new_coeff >= 2048 || new_coeff < 0)
                    continue;

                score = s->mpvencdsp.try_8x8basis(rem, weight, basis[0],
                                                  new_coeff - old_coeff);
                if(score<best_score){
                    best_score= score;
                    best_coeff= 0;
                    best_change= change;
                    best_unquant_change= new_coeff - old_coeff;
                }
            }
        }

        run=0;
        rle_index=0;
        run2= run_tab[rle_index++];
        prev_level=0;
        prev_run=0;

        for(i=start_i; i<64; i++){
            int j= perm_scantable[i];
            const int level= block[j];
            int change, old_coeff;

            if(s->quantizer_noise_shaping < 3 && i > last_non_zero + 1)
                break;

            if(level){
                if(level<0) old_coeff= qmul*level - qadd;
                else        old_coeff= qmul*level + qadd;
                run2= run_tab[rle_index++]; //FIXME ! maybe after last
            }else{
                old_coeff=0;
                run2--;
                av_assert2(run2>=0 || i >= last_non_zero );
            }

            for(change=-1; change<=1; change+=2){
                int new_level= level + change;
                int score, new_coeff, unquant_change;

                score=0;
                if(s->quantizer_noise_shaping < 2 && FFABS(new_level) > FFABS(level))
                   continue;

                if(new_level){
                    if(new_level<0) new_coeff= qmul*new_level - qadd;
                    else            new_coeff= qmul*new_level + qadd;
                    if(new_coeff >= 2048 || new_coeff <= -2048)
                        continue;
                    //FIXME check for overflow

                    if(level){
                        if(level < 63 && level > -63){
                            if(i < last_non_zero)
                                score +=   length[UNI_AC_ENC_INDEX(run, new_level+64)]
                                         - length[UNI_AC_ENC_INDEX(run, level+64)];
                            else
                                score +=   last_length[UNI_AC_ENC_INDEX(run, new_level+64)]
                                         - last_length[UNI_AC_ENC_INDEX(run, level+64)];
                        }
                    }else{
                        av_assert2(FFABS(new_level)==1);

                        if(analyze_gradient){
                            int g= d1[ scantable[i] ];
                            if(g && (g^new_level) >= 0)
                                continue;
                        }

                        if(i < last_non_zero){
                            int next_i= i + run2 + 1;
                            int next_level= block[ perm_scantable[next_i] ] + 64;

                            if(next_level&(~127))
                                next_level= 0;

                            if(next_i < last_non_zero)
                                score +=   length[UNI_AC_ENC_INDEX(run, 65)]
                                         + length[UNI_AC_ENC_INDEX(run2, next_level)]
                                         - length[UNI_AC_ENC_INDEX(run + run2 + 1, next_level)];
                            else
                                score +=  length[UNI_AC_ENC_INDEX(run, 65)]
                                        + last_length[UNI_AC_ENC_INDEX(run2, next_level)]
                                        - last_length[UNI_AC_ENC_INDEX(run + run2 + 1, next_level)];
                        }else{
                            score += last_length[UNI_AC_ENC_INDEX(run, 65)];
                            if(prev_level){
                                score +=  length[UNI_AC_ENC_INDEX(prev_run, prev_level)]
                                        - last_length[UNI_AC_ENC_INDEX(prev_run, prev_level)];
                            }
                        }
                    }
                }else{
                    new_coeff=0;
                    av_assert2(FFABS(level)==1);

                    if(i < last_non_zero){
                        int next_i= i + run2 + 1;
                        int next_level= block[ perm_scantable[next_i] ] + 64;

                        if(next_level&(~127))
                            next_level= 0;

                        if(next_i < last_non_zero)
                            score +=   length[UNI_AC_ENC_INDEX(run + run2 + 1, next_level)]
                                     - length[UNI_AC_ENC_INDEX(run2, next_level)]
                                     - length[UNI_AC_ENC_INDEX(run, 65)];
                        else
                            score +=   last_length[UNI_AC_ENC_INDEX(run + run2 + 1, next_level)]
                                     - last_length[UNI_AC_ENC_INDEX(run2, next_level)]
                                     - length[UNI_AC_ENC_INDEX(run, 65)];
                    }else{
                        score += -last_length[UNI_AC_ENC_INDEX(run, 65)];
                        if(prev_level){
                            score +=  last_length[UNI_AC_ENC_INDEX(prev_run, prev_level)]
                                    - length[UNI_AC_ENC_INDEX(prev_run, prev_level)];
                        }
                    }
                }

                score *= lambda;

                unquant_change= new_coeff - old_coeff;
                av_assert2((score < 100*lambda && score > -100*lambda) || lambda==0);

                score += s->mpvencdsp.try_8x8basis(rem, weight, basis[j],
                                                   unquant_change);
                if(score<best_score){
                    best_score= score;
                    best_coeff= i;
                    best_change= change;
                    best_unquant_change= unquant_change;
                }
            }
            if(level){
                prev_level= level + 64;
                if(prev_level&(~127))
                    prev_level= 0;
                prev_run= run;
                run=0;
            }else{
                run++;
            }
        }
#ifdef REFINE_STATS
STOP_TIMER("iterative step")}
#endif

        if(best_change){
            int j= perm_scantable[ best_coeff ];

            block[j] += best_change;

            if(best_coeff > last_non_zero){
                last_non_zero= best_coeff;
                av_assert2(block[j]);
#ifdef REFINE_STATS
after_last++;
#endif
            }else{
#ifdef REFINE_STATS
if(block[j]){
    if(block[j] - best_change){
        if(FFABS(block[j]) > FFABS(block[j] - best_change)){
            raise++;
        }else{
            lower++;
        }
    }else{
        from_zero++;
    }
}else{
    to_zero++;
}
#endif
                for(; last_non_zero>=start_i; last_non_zero--){
                    if(block[perm_scantable[last_non_zero]])
                        break;
                }
            }
#ifdef REFINE_STATS
count++;
if(256*256*256*64 % count == 0){
    av_log(s->avctx, AV_LOG_DEBUG, "after_last:%d to_zero:%d from_zero:%d raise:%d lower:%d sign:%d xyp:%d/%d/%d\n", after_last, to_zero, from_zero, raise, lower, messed_sign, s->mb_x, s->mb_y, s->picture_number);
}
#endif
            run=0;
            rle_index=0;
            for(i=start_i; i<=last_non_zero; i++){
                int j= perm_scantable[i];
                const int level= block[j];

                 if(level){
                     run_tab[rle_index++]=run;
                     run=0;
                 }else{
                     run++;
                 }
            }

            s->mpvencdsp.add_8x8basis(rem, basis[j], best_unquant_change);
        }else{
            break;
        }
    }
#ifdef REFINE_STATS
if(last_non_zero>0){
STOP_TIMER("iterative search")
}
}
#endif

    return last_non_zero;
}

/**
 * Permute an 8x8 block according to permuatation.
 * @param block the block which will be permuted according to
 *              the given permutation vector
 * @param permutation the permutation vector
 * @param last the last non zero coefficient in scantable order, used to
 *             speed the permutation up
 * @param scantable the used scantable, this is only used to speed the
 *                  permutation up, the block is not (inverse) permutated
 *                  to scantable order!
 */
static void block_permute(int16_t *block, uint8_t *permutation,
                          const uint8_t *scantable, int last)
{
    int i;
    int16_t temp[64];

    if (last <= 0)
        return;
    //FIXME it is ok but not clean and might fail for some permutations
    // if (permutation[1] == 1)
    // return;

    for (i = 0; i <= last; i++) {
        const int j = scantable[i];
        temp[j] = block[j];
        block[j] = 0;
    }

    for (i = 0; i <= last; i++) {
        const int j = scantable[i];
        const int perm_j = permutation[j];
        block[perm_j] = temp[j];
    }
}

int ff_dct_quantize_c(MpegEncContext *s,
                        int16_t *block, int n,
                        int qscale, int *overflow)
{
    int i, j, level, last_non_zero, q, start_i;
    const int *qmat;
    const uint8_t *scantable= s->intra_scantable.scantable;
    int bias;
    int max=0;
    unsigned int threshold1, threshold2;

    s->fdsp.fdct(block);

    if(s->dct_error_sum)
        s->denoise_dct(s, block);

    if (s->mb_intra) {
        if (!s->h263_aic) {
            if (n < 4)
                q = s->y_dc_scale;
            else
                q = s->c_dc_scale;
            q = q << 3;
        } else
            /* For AIC we skip quant/dequant of INTRADC */
            q = 1 << 3;

        /* note: block[0] is assumed to be positive */
        block[0] = (block[0] + (q >> 1)) / q;
        start_i = 1;
        last_non_zero = 0;
        qmat = n < 4 ? s->q_intra_matrix[qscale] : s->q_chroma_intra_matrix[qscale];
        bias= s->intra_quant_bias*(1<<(QMAT_SHIFT - QUANT_BIAS_SHIFT));
    } else {
        start_i = 0;
        last_non_zero = -1;
        qmat = s->q_inter_matrix[qscale];
        bias= s->inter_quant_bias*(1<<(QMAT_SHIFT - QUANT_BIAS_SHIFT));
    }
    threshold1= (1<<QMAT_SHIFT) - bias - 1;
    threshold2= (threshold1<<1);
    for(i=63;i>=start_i;i--) {
        j = scantable[i];
        level = block[j] * qmat[j];

        if(((unsigned)(level+threshold1))>threshold2){
            last_non_zero = i;
            break;
        }else{
            block[j]=0;
        }
    }
    for(i=start_i; i<=last_non_zero; i++) {
        j = scantable[i];
        level = block[j] * qmat[j];

//        if(   bias+level >= (1<<QMAT_SHIFT)
//           || bias-level >= (1<<QMAT_SHIFT)){
        if(((unsigned)(level+threshold1))>threshold2){
            if(level>0){
                level= (bias + level)>>QMAT_SHIFT;
                block[j]= level;
            }else{
                level= (bias - level)>>QMAT_SHIFT;
                block[j]= -level;
            }
            max |=level;
        }else{
            block[j]=0;
        }
    }
    *overflow= s->max_qcoeff < max; //overflow might have happened

    /* we need this permutation so that we correct the IDCT, we only permute the !=0 elements */
    if (s->idsp.perm_type != FF_IDCT_PERM_NONE)
        block_permute(block, s->idsp.idct_permutation,
                      scantable, last_non_zero);

    return last_non_zero;
}

#define OFFSET(x) offsetof(MpegEncContext, x)
#define VE AV_OPT_FLAG_VIDEO_PARAM | AV_OPT_FLAG_ENCODING_PARAM
static const AVOption h263_options[] = {
    { "obmc",         "use overlapped block motion compensation.", OFFSET(obmc), AV_OPT_TYPE_INT, { .i64 = 0 }, 0, 1, VE },
    { "structured_slices","Write slice start position at every GOB header instead of just GOB number.", OFFSET(h263_slice_structured), AV_OPT_TYPE_INT, { .i64 = 0 }, 0, 1, VE},
    { "mb_info",      "emit macroblock info for RFC 2190 packetization, the parameter value is the maximum payload size", OFFSET(mb_info), AV_OPT_TYPE_INT, { .i64 = 0 }, 0, INT_MAX, VE },
    FF_MPV_COMMON_OPTS
    { NULL },
};

static const AVClass h263_class = {
    .class_name = "H.263 encoder",
    .item_name  = av_default_item_name,
    .option     = h263_options,
    .version    = LIBAVUTIL_VERSION_INT,
};

AVCodec ff_h263_encoder = {
    .name           = "h263",
    .long_name      = NULL_IF_CONFIG_SMALL("H.263 / H.263-1996"),
    .type           = AVMEDIA_TYPE_VIDEO,
    .id             = AV_CODEC_ID_H263,
    .priv_data_size = sizeof(MpegEncContext),
    .init           = ff_mpv_encode_init,
    .encode2        = ff_mpv_encode_picture,
    .close          = ff_mpv_encode_end,
    .pix_fmts= (const enum AVPixelFormat[]){AV_PIX_FMT_YUV420P, AV_PIX_FMT_NONE},
    .priv_class     = &h263_class,
};

static const AVOption h263p_options[] = {
    { "umv",        "Use unlimited motion vectors.",    OFFSET(umvplus), AV_OPT_TYPE_INT, { .i64 = 0 }, 0, 1, VE },
    { "aiv",        "Use alternative inter VLC.",       OFFSET(alt_inter_vlc), AV_OPT_TYPE_INT, { .i64 = 0 }, 0, 1, VE },
    { "obmc",       "use overlapped block motion compensation.", OFFSET(obmc), AV_OPT_TYPE_INT, { .i64 = 0 }, 0, 1, VE },
    { "structured_slices", "Write slice start position at every GOB header instead of just GOB number.", OFFSET(h263_slice_structured), AV_OPT_TYPE_INT, { .i64 = 0 }, 0, 1, VE},
    FF_MPV_COMMON_OPTS
    { NULL },
};
static const AVClass h263p_class = {
    .class_name = "H.263p encoder",
    .item_name  = av_default_item_name,
    .option     = h263p_options,
    .version    = LIBAVUTIL_VERSION_INT,
};

AVCodec ff_h263p_encoder = {
    .name           = "h263p",
    .long_name      = NULL_IF_CONFIG_SMALL("H.263+ / H.263-1998 / H.263 version 2"),
    .type           = AVMEDIA_TYPE_VIDEO,
    .id             = AV_CODEC_ID_H263P,
    .priv_data_size = sizeof(MpegEncContext),
    .init           = ff_mpv_encode_init,
    .encode2        = ff_mpv_encode_picture,
    .close          = ff_mpv_encode_end,
    .capabilities   = CODEC_CAP_SLICE_THREADS,
    .pix_fmts       = (const enum AVPixelFormat[]){ AV_PIX_FMT_YUV420P, AV_PIX_FMT_NONE },
    .priv_class     = &h263p_class,
};

static const AVClass msmpeg4v2_class = {
    .class_name = "msmpeg4v2 encoder",
    .item_name  = av_default_item_name,
    .option     = ff_mpv_generic_options,
    .version    = LIBAVUTIL_VERSION_INT,
};

AVCodec ff_msmpeg4v2_encoder = {
    .name           = "msmpeg4v2",
    .long_name      = NULL_IF_CONFIG_SMALL("MPEG-4 part 2 Microsoft variant version 2"),
    .type           = AVMEDIA_TYPE_VIDEO,
    .id             = AV_CODEC_ID_MSMPEG4V2,
    .priv_data_size = sizeof(MpegEncContext),
    .init           = ff_mpv_encode_init,
    .encode2        = ff_mpv_encode_picture,
    .close          = ff_mpv_encode_end,
    .pix_fmts       = (const enum AVPixelFormat[]){ AV_PIX_FMT_YUV420P, AV_PIX_FMT_NONE },
    .priv_class     = &msmpeg4v2_class,
};

static const AVClass msmpeg4v3_class = {
    .class_name = "msmpeg4v3 encoder",
    .item_name  = av_default_item_name,
    .option     = ff_mpv_generic_options,
    .version    = LIBAVUTIL_VERSION_INT,
};

AVCodec ff_msmpeg4v3_encoder = {
    .name           = "msmpeg4",
    .long_name      = NULL_IF_CONFIG_SMALL("MPEG-4 part 2 Microsoft variant version 3"),
    .type           = AVMEDIA_TYPE_VIDEO,
    .id             = AV_CODEC_ID_MSMPEG4V3,
    .priv_data_size = sizeof(MpegEncContext),
    .init           = ff_mpv_encode_init,
    .encode2        = ff_mpv_encode_picture,
    .close          = ff_mpv_encode_end,
    .pix_fmts       = (const enum AVPixelFormat[]){ AV_PIX_FMT_YUV420P, AV_PIX_FMT_NONE },
    .priv_class     = &msmpeg4v3_class,
};

static const AVClass wmv1_class = {
    .class_name = "wmv1 encoder",
    .item_name  = av_default_item_name,
    .option     = ff_mpv_generic_options,
    .version    = LIBAVUTIL_VERSION_INT,
};

AVCodec ff_wmv1_encoder = {
    .name           = "wmv1",
    .long_name      = NULL_IF_CONFIG_SMALL("Windows Media Video 7"),
    .type           = AVMEDIA_TYPE_VIDEO,
    .id             = AV_CODEC_ID_WMV1,
    .priv_data_size = sizeof(MpegEncContext),
    .init           = ff_mpv_encode_init,
    .encode2        = ff_mpv_encode_picture,
    .close          = ff_mpv_encode_end,
    .pix_fmts       = (const enum AVPixelFormat[]){ AV_PIX_FMT_YUV420P, AV_PIX_FMT_NONE },
    .priv_class     = &wmv1_class,
};<|MERGE_RESOLUTION|>--- conflicted
+++ resolved
@@ -541,7 +541,6 @@
         return -1;
     }
 
-<<<<<<< HEAD
     if (s->codec_id == AV_CODEC_ID_MPEG2VIDEO &&
         (avctx->width  > 16383 ||
          avctx->height > 16383 )) {
@@ -570,10 +569,7 @@
          return -1;
     }
 
-    if ((s->avctx->flags & (CODEC_FLAG_INTERLACED_DCT | CODEC_FLAG_INTERLACED_ME)) &&
-=======
     if ((s->avctx->flags & (AV_CODEC_FLAG_INTERLACED_DCT | AV_CODEC_FLAG_INTERLACED_ME)) &&
->>>>>>> 7c6eb0a1
         s->codec_id != AV_CODEC_ID_MPEG4 && s->codec_id != AV_CODEC_ID_MPEG2VIDEO) {
         av_log(avctx, AV_LOG_ERROR, "interlacing not supported by codec\n");
         return -1;
@@ -1443,24 +1439,7 @@
         } else {
             int b_frames;
 
-<<<<<<< HEAD
-            if (s->avctx->flags & CODEC_FLAG_PASS2) {
-=======
-            if (s->avctx->frame_skip_threshold || s->avctx->frame_skip_factor) {
-                if (s->picture_in_gop_number < s->gop_size &&
-                    skip_check(s, s->input_picture[0], s->next_picture_ptr)) {
-                    // FIXME check that te gop check above is +-1 correct
-                    av_frame_unref(s->input_picture[0]->f);
-
-                    emms_c();
-                    ff_vbv_update(s, 0);
-
-                    goto no_output_pic;
-                }
-            }
-
             if (s->avctx->flags & AV_CODEC_FLAG_PASS2) {
->>>>>>> 7c6eb0a1
                 for (i = 0; i < s->max_b_frames + 1; i++) {
                     int pict_num = s->input_picture[0]->f->display_picture_number + i;
 
