--- conflicted
+++ resolved
@@ -1130,11 +1130,7 @@
         if (s->linesize & (STRIDE_ALIGN-1))
             direct = 0;
 
-<<<<<<< HEAD
-        av_dlog(s->avctx, "%d %d %"PTRDIFF_SPECIFIER" %"PTRDIFF_SPECIFIER"\n", pic_arg->linesize[0],
-=======
-        ff_dlog(s->avctx, "%d %d %td %td\n", pic_arg->linesize[0],
->>>>>>> 6a85dfc8
+        ff_dlog(s->avctx, "%d %d %"PTRDIFF_SPECIFIER" %"PTRDIFF_SPECIFIER"\n", pic_arg->linesize[0],
                 pic_arg->linesize[1], s->linesize, s->uvlinesize);
 
         i = ff_find_unused_picture(s, direct);
@@ -3570,13 +3566,9 @@
         s->pict_type= AV_PICTURE_TYPE_I;
         for(i=0; i<s->mb_stride*s->mb_height; i++)
             s->mb_type[i]= CANDIDATE_MB_TYPE_INTRA;
-<<<<<<< HEAD
         if(s->msmpeg4_version >= 3)
             s->no_rounding=1;
-        av_dlog(s, "Scene change detected, encoding as I Frame %"PRId64" %"PRId64"\n",
-=======
-        ff_dlog(s, "Scene change detected, encoding as I Frame %d %d\n",
->>>>>>> 6a85dfc8
+        ff_dlog(s, "Scene change detected, encoding as I Frame %"PRId64" %"PRId64"\n",
                 s->current_picture.mb_var_sum, s->current_picture.mc_mb_var_sum);
     }
 
