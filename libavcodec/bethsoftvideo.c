/*
 * Bethesda VID video decoder
 * Copyright (C) 2007 Nicholas Tung
 *
 * This file is part of FFmpeg.
 *
 * FFmpeg is free software; you can redistribute it and/or
 * modify it under the terms of the GNU Lesser General Public
 * License as published by the Free Software Foundation; either
 * version 2.1 of the License, or (at your option) any later version.
 *
 * FFmpeg is distributed in the hope that it will be useful,
 * but WITHOUT ANY WARRANTY; without even the implied warranty of
 * MERCHANTABILITY or FITNESS FOR A PARTICULAR PURPOSE.  See the GNU
 * Lesser General Public License for more details.
 *
 * You should have received a copy of the GNU Lesser General Public
 * License along with FFmpeg; if not, write to the Free Software
 * Foundation, Inc., 51 Franklin Street, Fifth Floor, Boston, MA 02110-1301 USA
 */

/**
 * @file
 * @brief Bethesda Softworks VID Video Decoder
 * @author Nicholas Tung [ntung (at. ntung com] (2007-03)
 * @see http://wiki.multimedia.cx/index.php?title=Bethsoft_VID
 * @see http://www.svatopluk.com/andux/docs/dfvid.html
 */

#include "libavutil/common.h"
#include "dsputil.h"
#include "bethsoftvideo.h"
#include "bytestream.h"

typedef struct BethsoftvidContext {
    AVFrame frame;
    GetByteContext g;
} BethsoftvidContext;

static av_cold int bethsoftvid_decode_init(AVCodecContext *avctx)
{
    BethsoftvidContext *vid = avctx->priv_data;
    avcodec_get_frame_defaults(&vid->frame);
    vid->frame.reference = 3;
    vid->frame.buffer_hints = FF_BUFFER_HINTS_VALID |
        FF_BUFFER_HINTS_PRESERVE | FF_BUFFER_HINTS_REUSABLE;
    avctx->pix_fmt = PIX_FMT_PAL8;
    return 0;
}

static int set_palette(BethsoftvidContext *ctx)
{
    uint32_t *palette = (uint32_t *)ctx->frame.data[1];
    int a;

    if (bytestream2_get_bytes_left(&ctx->g) < 256*3)
        return AVERROR_INVALIDDATA;

    for(a = 0; a < 256; a++){
<<<<<<< HEAD
        palette[a] = 0xFF << 24 | AV_RB24(&palette_buffer[a * 3]) * 4;
        palette[a] |= palette[a] >> 6 & 0x30303;
=======
        palette[a] = bytestream2_get_be24u(&ctx->g) * 4;
>>>>>>> 9472d37d
    }
    ctx->frame.palette_has_changed = 1;
    return 256*3;
}

static int bethsoftvid_decode_frame(AVCodecContext *avctx,
                              void *data, int *data_size,
                              AVPacket *avpkt)
{
    BethsoftvidContext * vid = avctx->priv_data;
    char block_type;
    uint8_t * dst;
    uint8_t * frame_end;
    int remaining = avctx->width;          // number of bytes remaining on a line
    const int wrap_to_next_line = vid->frame.linesize[0] - avctx->width;
    int code;
    int yoffset;

    if (avctx->reget_buffer(avctx, &vid->frame)) {
        av_log(avctx, AV_LOG_ERROR, "reget_buffer() failed\n");
        return -1;
    }

    bytestream2_init(&vid->g, avpkt->data, avpkt->size);
    dst = vid->frame.data[0];
    frame_end = vid->frame.data[0] + vid->frame.linesize[0] * avctx->height;

    switch(block_type = bytestream2_get_byte(&vid->g)){
        case PALETTE_BLOCK: {
            return set_palette(vid);
        }
        case VIDEO_YOFF_P_FRAME:
            yoffset = bytestream2_get_le16(&vid->g);
            if(yoffset >= avctx->height)
                return -1;
            dst += vid->frame.linesize[0] * yoffset;
    }

    // main code
    while((code = bytestream2_get_byte(&vid->g))){
        int length = code & 0x7f;

        // copy any bytes starting at the current position, and ending at the frame width
        while(length > remaining){
            if(code < 0x80)
                bytestream2_get_buffer(&vid->g, dst, remaining);
            else if(block_type == VIDEO_I_FRAME)
                memset(dst, bytestream2_peek_byte(&vid->g), remaining);
            length -= remaining;      // decrement the number of bytes to be copied
            dst += remaining + wrap_to_next_line;    // skip over extra bytes at end of frame
            remaining = avctx->width;
            if(dst == frame_end)
                goto end;
        }

        // copy any remaining bytes after / if line overflows
        if(code < 0x80)
            bytestream2_get_buffer(&vid->g, dst, length);
        else if(block_type == VIDEO_I_FRAME)
            memset(dst, bytestream2_get_byte(&vid->g), length);
        remaining -= length;
        dst += length;
    }
    end:

    *data_size = sizeof(AVFrame);
    *(AVFrame*)data = vid->frame;

    return avpkt->size;
}

static av_cold int bethsoftvid_decode_end(AVCodecContext *avctx)
{
    BethsoftvidContext * vid = avctx->priv_data;
    if(vid->frame.data[0])
        avctx->release_buffer(avctx, &vid->frame);
    return 0;
}

AVCodec ff_bethsoftvid_decoder = {
    .name = "bethsoftvid",
    .type = AVMEDIA_TYPE_VIDEO,
    .id = CODEC_ID_BETHSOFTVID,
    .priv_data_size = sizeof(BethsoftvidContext),
    .init = bethsoftvid_decode_init,
    .close = bethsoftvid_decode_end,
    .decode = bethsoftvid_decode_frame,
    .capabilities = CODEC_CAP_DR1,
    .long_name = NULL_IF_CONFIG_SMALL("Bethesda VID video"),
};<|MERGE_RESOLUTION|>--- conflicted
+++ resolved
@@ -57,12 +57,8 @@
         return AVERROR_INVALIDDATA;
 
     for(a = 0; a < 256; a++){
-<<<<<<< HEAD
-        palette[a] = 0xFF << 24 | AV_RB24(&palette_buffer[a * 3]) * 4;
+        palette[a] = 0xFFU << 24 | bytestream2_get_be24u(&ctx->g) * 4;
         palette[a] |= palette[a] >> 6 & 0x30303;
-=======
-        palette[a] = bytestream2_get_be24u(&ctx->g) * 4;
->>>>>>> 9472d37d
     }
     ctx->frame.palette_has_changed = 1;
     return 256*3;
