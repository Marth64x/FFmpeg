/*
 * DVD subtitle decoding
 * Copyright (c) 2005 Fabrice Bellard
 *
 * This file is part of FFmpeg.
 *
 * FFmpeg is free software; you can redistribute it and/or
 * modify it under the terms of the GNU Lesser General Public
 * License as published by the Free Software Foundation; either
 * version 2.1 of the License, or (at your option) any later version.
 *
 * FFmpeg is distributed in the hope that it will be useful,
 * but WITHOUT ANY WARRANTY; without even the implied warranty of
 * MERCHANTABILITY or FITNESS FOR A PARTICULAR PURPOSE.  See the GNU
 * Lesser General Public License for more details.
 *
 * You should have received a copy of the GNU Lesser General Public
 * License along with FFmpeg; if not, write to the Free Software
 * Foundation, Inc., 51 Franklin Street, Fifth Floor, Boston, MA 02110-1301 USA
 */
#include "avcodec.h"
#include "get_bits.h"
#include "dsputil.h"
#include "libavutil/colorspace.h"

//#define DEBUG

typedef struct DVDSubContext
{
  uint32_t palette[16];
  int      has_palette;
  uint8_t  colormap[4];
  uint8_t  alpha[256];
} DVDSubContext;

static void yuv_a_to_rgba(const uint8_t *ycbcr, const uint8_t *alpha, uint32_t *rgba, int num_values)
{
    uint8_t *cm = ff_cropTbl + MAX_NEG_CROP;
    uint8_t r, g, b;
    int i, y, cb, cr;
    int r_add, g_add, b_add;

    for (i = num_values; i > 0; i--) {
        y = *ycbcr++;
        cr = *ycbcr++;
        cb = *ycbcr++;
        YUV_TO_RGB1_CCIR(cb, cr);
        YUV_TO_RGB2_CCIR(r, g, b, y);
        *rgba++ = (*alpha++ << 24) | (r << 16) | (g << 8) | b;
    }
}

static int decode_run_2bit(GetBitContext *gb, int *color)
{
    unsigned int v, t;

    v = 0;
    for (t = 1; v < t && t <= 0x40; t <<= 2)
        v = (v << 4) | get_bits(gb, 4);
    *color = v & 3;
    if (v < 4) { /* Code for fill rest of line */
        return INT_MAX;
    }
    return v >> 2;
}

static int decode_run_8bit(GetBitContext *gb, int *color)
{
    int len;
    int has_run = get_bits1(gb);
    if (get_bits1(gb))
        *color = get_bits(gb, 8);
    else
        *color = get_bits(gb, 2);
    if (has_run) {
        if (get_bits1(gb)) {
            len = get_bits(gb, 7);
            if (len == 0)
                len = INT_MAX;
            else
                len += 9;
        } else
            len = get_bits(gb, 3) + 2;
    } else
        len = 1;
    return len;
}

static int decode_rle(uint8_t *bitmap, int linesize, int w, int h,
                      const uint8_t *buf, int start, int buf_size, int is_8bit)
{
    GetBitContext gb;
    int bit_len;
    int x, y, len, color;
    uint8_t *d;

    bit_len = (buf_size - start) * 8;
    init_get_bits(&gb, buf + start, bit_len);

    x = 0;
    y = 0;
    d = bitmap;
    for(;;) {
        if (get_bits_count(&gb) > bit_len)
            return -1;
        if (is_8bit)
            len = decode_run_8bit(&gb, &color);
        else
            len = decode_run_2bit(&gb, &color);
        len = FFMIN(len, w - x);
        memset(d + x, color, len);
        x += len;
        if (x >= w) {
            y++;
            if (y >= h)
                break;
            d += linesize;
            x = 0;
            /* byte align */
            align_get_bits(&gb);
        }
    }
    return 0;
}

static void guess_palette(uint32_t *rgba_palette,
                          DVDSubContext* ctx,
                          uint32_t subtitle_color)
{
    static const uint8_t level_map[4][4] = {
        // this configuration (full range, lowest to highest) in tests
        // seemed most common, so assume this
        {0xff},
        {0x00, 0xff},
        {0x00, 0x80, 0xff},
        {0x00, 0x55, 0xaa, 0xff},
    };
    uint8_t color_used[16] = { 0 };
    int nb_opaque_colors, i, level, j, r, g, b;
    uint8_t *colormap = ctx->colormap, *alpha = ctx->alpha;

    if(ctx->has_palette) {
        for(i = 0; i < 4; i++)
            rgba_palette[i] = (ctx->palette[colormap[i]] & 0x00ffffff)
                              | ((alpha[i] * 17) << 24);
        return;
    }

    for(i = 0; i < 4; i++)
        rgba_palette[i] = 0;

    nb_opaque_colors = 0;
    for(i = 0; i < 4; i++) {
        if (alpha[i] != 0 && !color_used[colormap[i]]) {
            color_used[colormap[i]] = 1;
            nb_opaque_colors++;
        }
    }

    if (nb_opaque_colors == 0)
        return;

    j = 0;
    memset(color_used, 0, 16);
    for(i = 0; i < 4; i++) {
        if (alpha[i] != 0) {
            if (!color_used[colormap[i]])  {
                level = level_map[nb_opaque_colors][j];
                r = (((subtitle_color >> 16) & 0xff) * level) >> 8;
                g = (((subtitle_color >> 8) & 0xff) * level) >> 8;
                b = (((subtitle_color >> 0) & 0xff) * level) >> 8;
                rgba_palette[i] = b | (g << 8) | (r << 16) | ((alpha[i] * 17) << 24);
                color_used[colormap[i]] = (i + 1);
                j++;
            } else {
                rgba_palette[i] = (rgba_palette[color_used[colormap[i]] - 1] & 0x00ffffff) |
                                    ((alpha[i] * 17) << 24);
            }
        }
    }
}

#define READ_OFFSET(a) (big_offsets ? AV_RB32(a) : AV_RB16(a))

static int decode_dvd_subtitles(DVDSubContext *ctx, AVSubtitle *sub_header,
                                const uint8_t *buf, int buf_size)
{
    int cmd_pos, pos, cmd, x1, y1, x2, y2, offset1, offset2, next_cmd_pos;
    int big_offsets, offset_size, is_8bit = 0;
    const uint8_t *yuv_palette = 0;
    uint8_t *colormap = ctx->colormap, *alpha = ctx->alpha;
    int date;
    int i;
    int is_menu = 0;

    if (buf_size < 10)
        return -1;

    if (AV_RB16(buf) == 0) {   /* HD subpicture with 4-byte offsets */
        big_offsets = 1;
        offset_size = 4;
        cmd_pos = 6;
    } else {
        big_offsets = 0;
        offset_size = 2;
        cmd_pos = 2;
    }

    cmd_pos = READ_OFFSET(buf + cmd_pos);

    while (cmd_pos > 0 && cmd_pos < buf_size - 2 - offset_size) {
        date = AV_RB16(buf + cmd_pos);
        next_cmd_pos = READ_OFFSET(buf + cmd_pos + 2);
        av_dlog(NULL, "cmd_pos=0x%04x next=0x%04x date=%d\n",
                cmd_pos, next_cmd_pos, date);
        pos = cmd_pos + 2 + offset_size;
        offset1 = -1;
        offset2 = -1;
        x1 = y1 = x2 = y2 = 0;
        while (pos < buf_size) {
            cmd = buf[pos++];
            av_dlog(NULL, "cmd=%02x\n", cmd);
            switch(cmd) {
            case 0x00:
                /* menu subpicture */
                is_menu = 1;
                break;
            case 0x01:
                /* set start date */
                sub_header->start_display_time = (date << 10) / 90;
                break;
            case 0x02:
                /* set end date */
                sub_header->end_display_time = (date << 10) / 90;
                break;
            case 0x03:
                /* set colormap */
                if ((buf_size - pos) < 2)
                    goto fail;
                colormap[3] = buf[pos] >> 4;
                colormap[2] = buf[pos] & 0x0f;
                colormap[1] = buf[pos + 1] >> 4;
                colormap[0] = buf[pos + 1] & 0x0f;
                pos += 2;
                break;
            case 0x04:
                /* set alpha */
                if ((buf_size - pos) < 2)
                    goto fail;
                alpha[3] = buf[pos] >> 4;
                alpha[2] = buf[pos] & 0x0f;
                alpha[1] = buf[pos + 1] >> 4;
                alpha[0] = buf[pos + 1] & 0x0f;
                pos += 2;
            av_dlog(NULL, "alpha=%x%x%x%x\n", alpha[0],alpha[1],alpha[2],alpha[3]);
                break;
            case 0x05:
            case 0x85:
                if ((buf_size - pos) < 6)
                    goto fail;
                x1 = (buf[pos] << 4) | (buf[pos + 1] >> 4);
                x2 = ((buf[pos + 1] & 0x0f) << 8) | buf[pos + 2];
                y1 = (buf[pos + 3] << 4) | (buf[pos + 4] >> 4);
                y2 = ((buf[pos + 4] & 0x0f) << 8) | buf[pos + 5];
                if (cmd & 0x80)
                    is_8bit = 1;
                av_dlog(NULL, "x1=%d x2=%d y1=%d y2=%d\n", x1, x2, y1, y2);
                pos += 6;
                break;
            case 0x06:
                if ((buf_size - pos) < 4)
                    goto fail;
                offset1 = AV_RB16(buf + pos);
                offset2 = AV_RB16(buf + pos + 2);
                av_dlog(NULL, "offset1=0x%04x offset2=0x%04x\n", offset1, offset2);
                pos += 4;
                break;
            case 0x86:
                if ((buf_size - pos) < 8)
                    goto fail;
                offset1 = AV_RB32(buf + pos);
                offset2 = AV_RB32(buf + pos + 4);
                av_dlog(NULL, "offset1=0x%04x offset2=0x%04x\n", offset1, offset2);
                pos += 8;
                break;

            case 0x83:
                /* HD set palette */
                if ((buf_size - pos) < 768)
                    goto fail;
                yuv_palette = buf + pos;
                pos += 768;
                break;
            case 0x84:
                /* HD set contrast (alpha) */
                if ((buf_size - pos) < 256)
                    goto fail;
                for (i = 0; i < 256; i++)
                    alpha[i] = 0xFF - buf[pos+i];
                pos += 256;
                break;

            case 0xff:
                goto the_end;
            default:
                av_dlog(NULL, "unrecognised subpicture command 0x%x\n", cmd);
                goto the_end;
            }
        }
    the_end:
        if (offset1 >= 0) {
            int w, h;
            uint8_t *bitmap;

            /* decode the bitmap */
            w = x2 - x1 + 1;
            if (w < 0)
                w = 0;
            h = y2 - y1;
            if (h < 0)
                h = 0;
            if (w > 0 && h > 0) {
                if (sub_header->rects != NULL) {
                    for (i = 0; i < sub_header->num_rects; i++) {
                        av_freep(&sub_header->rects[i]->pict.data[0]);
                        av_freep(&sub_header->rects[i]->pict.data[1]);
                        av_freep(&sub_header->rects[i]);
                    }
                    av_freep(&sub_header->rects);
                    sub_header->num_rects = 0;
                }

                bitmap = av_malloc(w * h);
                sub_header->rects = av_mallocz(sizeof(*sub_header->rects));
                sub_header->rects[0] = av_mallocz(sizeof(AVSubtitleRect));
                sub_header->num_rects = 1;
                sub_header->rects[0]->pict.data[0] = bitmap;
                decode_rle(bitmap, w * 2, w, (h + 1) / 2,
                           buf, offset1, buf_size, is_8bit);
                decode_rle(bitmap + w, w * 2, w, h / 2,
                           buf, offset2, buf_size, is_8bit);
                sub_header->rects[0]->pict.data[1] = av_mallocz(AVPALETTE_SIZE);
                if (is_8bit) {
                    if (yuv_palette == 0)
                        goto fail;
                    sub_header->rects[0]->nb_colors = 256;
                    yuv_a_to_rgba(yuv_palette, alpha, (uint32_t*)sub_header->rects[0]->pict.data[1], 256);
                } else {
                    sub_header->rects[0]->nb_colors = 4;
                    guess_palette((uint32_t*)sub_header->rects[0]->pict.data[1], ctx,
                                  0xffff00);
                }
                sub_header->rects[0]->x = x1;
                sub_header->rects[0]->y = y1;
                sub_header->rects[0]->w = w;
                sub_header->rects[0]->h = h;
                sub_header->rects[0]->type = SUBTITLE_BITMAP;
                sub_header->rects[0]->pict.linesize[0] = w;
                sub_header->rects[0]->forced = is_menu;
            }
        }
        if (next_cmd_pos < cmd_pos) {
            av_log(NULL, AV_LOG_ERROR, "Invalid command offset\n");
            break;
        }
        if (next_cmd_pos == cmd_pos)
            break;
        cmd_pos = next_cmd_pos;
    }
    if (sub_header->num_rects > 0)
        return is_menu;
 fail:
    if (sub_header->rects != NULL) {
        for (i = 0; i < sub_header->num_rects; i++) {
            av_freep(&sub_header->rects[i]->pict.data[0]);
            av_freep(&sub_header->rects[i]->pict.data[1]);
            av_freep(&sub_header->rects[i]);
        }
        av_freep(&sub_header->rects);
        sub_header->num_rects = 0;
    }
    return -1;
}

static int is_transp(const uint8_t *buf, int pitch, int n,
                     const uint8_t *transp_color)
{
    int i;
    for(i = 0; i < n; i++) {
        if (!transp_color[*buf])
            return 0;
        buf += pitch;
    }
    return 1;
}

/* return 0 if empty rectangle, 1 if non empty */
static int find_smallest_bounding_rectangle(AVSubtitle *s)
{
    uint8_t transp_color[256] = { 0 };
    int y1, y2, x1, x2, y, w, h, i;
    uint8_t *bitmap;

    if (s->num_rects == 0 || s->rects == NULL || s->rects[0]->w <= 0 || s->rects[0]->h <= 0)
        return 0;

    for(i = 0; i < s->rects[0]->nb_colors; i++) {
        if ((((uint32_t*)s->rects[0]->pict.data[1])[i] >> 24) == 0)
            transp_color[i] = 1;
    }
    y1 = 0;
    while (y1 < s->rects[0]->h && is_transp(s->rects[0]->pict.data[0] + y1 * s->rects[0]->pict.linesize[0],
                                  1, s->rects[0]->w, transp_color))
        y1++;
    if (y1 == s->rects[0]->h) {
        av_freep(&s->rects[0]->pict.data[0]);
        s->rects[0]->w = s->rects[0]->h = 0;
        return 0;
    }

    y2 = s->rects[0]->h - 1;
    while (y2 > 0 && is_transp(s->rects[0]->pict.data[0] + y2 * s->rects[0]->pict.linesize[0], 1,
                               s->rects[0]->w, transp_color))
        y2--;
    x1 = 0;
    while (x1 < (s->rects[0]->w - 1) && is_transp(s->rects[0]->pict.data[0] + x1, s->rects[0]->pict.linesize[0],
                                        s->rects[0]->h, transp_color))
        x1++;
    x2 = s->rects[0]->w - 1;
    while (x2 > 0 && is_transp(s->rects[0]->pict.data[0] + x2, s->rects[0]->pict.linesize[0], s->rects[0]->h,
                                  transp_color))
        x2--;
    w = x2 - x1 + 1;
    h = y2 - y1 + 1;
    bitmap = av_malloc(w * h);
    if (!bitmap)
        return 1;
    for(y = 0; y < h; y++) {
        memcpy(bitmap + w * y, s->rects[0]->pict.data[0] + x1 + (y1 + y) * s->rects[0]->pict.linesize[0], w);
    }
    av_freep(&s->rects[0]->pict.data[0]);
    s->rects[0]->pict.data[0] = bitmap;
    s->rects[0]->pict.linesize[0] = w;
    s->rects[0]->w = w;
    s->rects[0]->h = h;
    s->rects[0]->x += x1;
    s->rects[0]->y += y1;
    return 1;
}

#ifdef DEBUG
#undef fprintf
#undef perror
#undef exit
static void ppm_save(const char *filename, uint8_t *bitmap, int w, int h,
                     uint32_t *rgba_palette)
{
    int x, y, v;
    FILE *f;

    f = fopen(filename, "w");
    if (!f) {
        perror(filename);
        exit(1);
    }
    fprintf(f, "P6\n"
            "%d %d\n"
            "%d\n",
            w, h, 255);
    for(y = 0; y < h; y++) {
        for(x = 0; x < w; x++) {
            v = rgba_palette[bitmap[y * w + x]];
            putc((v >> 16) & 0xff, f);
            putc((v >> 8) & 0xff, f);
            putc((v >> 0) & 0xff, f);
        }
    }
    fclose(f);
}
#endif

static int dvdsub_decode(AVCodecContext *avctx,
                         void *data, int *data_size,
                         AVPacket *avpkt)
{
    DVDSubContext *ctx = (DVDSubContext*) avctx->priv_data;
    const uint8_t *buf = avpkt->data;
    int buf_size = avpkt->size;
    AVSubtitle *sub = data;
    int is_menu;

    is_menu = decode_dvd_subtitles(ctx, sub, buf, buf_size);

    if (is_menu < 0) {
    no_subtitle:
        *data_size = 0;

        return buf_size;
    }
    if (!is_menu && find_smallest_bounding_rectangle(sub) == 0)
        goto no_subtitle;

#if defined(DEBUG)
    av_dlog(NULL, "start=%d ms end =%d ms\n",
            sub->start_display_time,
            sub->end_display_time);
    ppm_save("/tmp/a.ppm", sub->rects[0]->pict.data[0],
             sub->rects[0]->w, sub->rects[0]->h, sub->rects[0]->pict.data[1]);
#endif

    *data_size = 1;
    return buf_size;
}

static int dvdsub_init(AVCodecContext *avctx)
{
    DVDSubContext *ctx = (DVDSubContext*) avctx->priv_data;
    char *dataorig, *data;

    if (!avctx->extradata || !avctx->extradata_size)
        return 1;

    dataorig = data = av_malloc(avctx->extradata_size+1);
    if (!data)
        return AVERROR(ENOMEM);
    memcpy(data, avctx->extradata, avctx->extradata_size);
    data[avctx->extradata_size] = '\0';

    for(;;) {
        int pos = strcspn(data, "\n\r");
        if (pos==0 && *data==0)
            break;

        if (strncmp("palette:", data, 8) == 0) {
            int i;
            char *p = data+8;
            ctx->has_palette = 1;
            for(i=0;i<16;i++) {
                ctx->palette[i] = strtoul(p, &p, 16);
                while(*p == ',' || isspace(*p))
                    p++;
            }
        }

        data += pos;
        data += strspn(data, "\n\r");
    }

    if (ctx->has_palette) {
        int i;
        av_log(avctx, AV_LOG_DEBUG, "palette:");
        for(i=0;i<16;i++)
            av_log(avctx, AV_LOG_DEBUG, " 0x%06x", ctx->palette[i]);
        av_log(avctx, AV_LOG_DEBUG, "\n");
    }

    av_free(dataorig);
    return 1;
}

AVCodec ff_dvdsub_decoder = {
    .name           = "dvdsub",
    .type           = AVMEDIA_TYPE_SUBTITLE,
<<<<<<< HEAD
    .id             = CODEC_ID_DVD_SUBTITLE,
    .priv_data_size = sizeof(DVDSubContext),
    .init           = dvdsub_init,
=======
    .id             = AV_CODEC_ID_DVD_SUBTITLE,
>>>>>>> 36ef5369
    .decode         = dvdsub_decode,
    .long_name      = NULL_IF_CONFIG_SMALL("DVD subtitles"),
};<|MERGE_RESOLUTION|>--- conflicted
+++ resolved
@@ -561,13 +561,9 @@
 AVCodec ff_dvdsub_decoder = {
     .name           = "dvdsub",
     .type           = AVMEDIA_TYPE_SUBTITLE,
-<<<<<<< HEAD
-    .id             = CODEC_ID_DVD_SUBTITLE,
+    .id             = AV_CODEC_ID_DVD_SUBTITLE,
     .priv_data_size = sizeof(DVDSubContext),
     .init           = dvdsub_init,
-=======
-    .id             = AV_CODEC_ID_DVD_SUBTITLE,
->>>>>>> 36ef5369
     .decode         = dvdsub_decode,
     .long_name      = NULL_IF_CONFIG_SMALL("DVD subtitles"),
 };