--- conflicted
+++ resolved
@@ -70,15 +70,10 @@
     int max_pkt_size = FF_MIN_BUFFER_SIZE;
     int ret, header_bits;
 
-<<<<<<< HEAD
     if(    avctx->pix_fmt == AV_PIX_FMT_BGR0
         || avctx->pix_fmt == AV_PIX_FMT_BGRA
         || avctx->pix_fmt == AV_PIX_FMT_BGR24)
         max_pkt_size += width * height * 3 * 4;
-=======
-    if (avctx->pix_fmt == AV_PIX_FMT_BGR24)
-        max_pkt_size += width * height * 3 * 3;
->>>>>>> daffed3b
     else {
         max_pkt_size += mb_width * mb_height * 3 * 4
                         * s->hsample[0] * s->vsample[0];
@@ -94,13 +89,9 @@
 
     header_bits = put_bits_count(&pb);
 
-<<<<<<< HEAD
     if(    avctx->pix_fmt == AV_PIX_FMT_BGR0
         || avctx->pix_fmt == AV_PIX_FMT_BGRA
         || avctx->pix_fmt == AV_PIX_FMT_BGR24){
-=======
-    if (avctx->pix_fmt == AV_PIX_FMT_BGR24) {
->>>>>>> daffed3b
         int x, y, i;
         const int linesize = pict->linesize[0];
         uint16_t (*buffer)[4] = s->scratch;
@@ -114,7 +105,7 @@
             const int modified_predictor= y ? predictor : 1;
             uint8_t *ptr = pict->data[0] + (linesize * y);
 
-            if(pb.buf_end - pb.buf - (put_bits_count(&pb) >> 3) < width * 3 * 3) {
+            if(pb.buf_end - pb.buf - (put_bits_count(&pb) >> 3) < width * 3 * 4) {
                 av_log(avctx, AV_LOG_ERROR, "encoded frame too large\n");
                 return -1;
             }
@@ -123,21 +114,15 @@
                 top[i]= left[i]= topleft[i]= buffer[0][i];
             }
             for(x = 0; x < width; x++) {
-<<<<<<< HEAD
                 if(avctx->pix_fmt == AV_PIX_FMT_BGR24){
-                    buffer[x][1] = ptr[3*x+0] - ptr[3*x+1] + 0x100;
-                    buffer[x][2] = ptr[3*x+2] - ptr[3*x+1] + 0x100;
-                    buffer[x][0] = (ptr[3*x+0] + 2*ptr[3*x+1] + ptr[3*x+2])>>2;
+                    buffer[x][1] =  ptr[3 * x + 0] -     ptr[3 * x + 1] + 0x100;
+                    buffer[x][2] =  ptr[3 * x + 2] -     ptr[3 * x + 1] + 0x100;
+                    buffer[x][0] = (ptr[3 * x + 0] + 2 * ptr[3 * x + 1] + ptr[3 * x + 2]) >> 2;
                 }else{
-                buffer[x][1] = ptr[4*x+0] - ptr[4*x+1] + 0x100;
-                buffer[x][2] = ptr[4*x+2] - ptr[4*x+1] + 0x100;
-                buffer[x][0] = (ptr[4*x+0] + 2*ptr[4*x+1] + ptr[4*x+2])>>2;
+                    buffer[x][1] =  ptr[4 * x + 0] -     ptr[4 * x + 1] + 0x100;
+                    buffer[x][2] =  ptr[4 * x + 2] -     ptr[4 * x + 1] + 0x100;
+                    buffer[x][0] = (ptr[4 * x + 0] + 2 * ptr[4 * x + 1] + ptr[4 * x + 2]) >> 2;
                 }
-=======
-                buffer[x][1] =  ptr[3 * x + 0] -     ptr[3 * x + 1] + 0x100;
-                buffer[x][2] =  ptr[3 * x + 2] -     ptr[3 * x + 1] + 0x100;
-                buffer[x][0] = (ptr[3 * x + 0] + 2 * ptr[3 * x + 1] + ptr[3 * x + 2]) >> 2;
->>>>>>> daffed3b
 
                 for(i=0;i<3;i++) {
                     int pred, diff;
@@ -282,13 +267,9 @@
     av_pix_fmt_get_chroma_sub_sample(avctx->pix_fmt, &chroma_h_shift,
                                      &chroma_v_shift);
 
-<<<<<<< HEAD
     if (   avctx->pix_fmt == AV_PIX_FMT_BGR0
         || avctx->pix_fmt == AV_PIX_FMT_BGRA
         || avctx->pix_fmt == AV_PIX_FMT_BGR24) {
-=======
-    if (avctx->pix_fmt   == AV_PIX_FMT_BGR24) {
->>>>>>> daffed3b
         s->vsample[0] = s->hsample[0] =
         s->vsample[1] = s->hsample[1] =
         s->vsample[2] = s->hsample[2] = 1;
@@ -325,20 +306,9 @@
     .init           = ljpeg_encode_init,
     .encode2        = ljpeg_encode_frame,
     .close          = ljpeg_encode_close,
-<<<<<<< HEAD
     .pix_fmts       = (const enum AVPixelFormat[]){
         AV_PIX_FMT_BGR24   , AV_PIX_FMT_BGRA    , AV_PIX_FMT_BGR0,
         AV_PIX_FMT_YUVJ420P, AV_PIX_FMT_YUVJ444P, AV_PIX_FMT_YUVJ422P,
         AV_PIX_FMT_YUV420P , AV_PIX_FMT_YUV444P , AV_PIX_FMT_YUV422P,
         AV_PIX_FMT_NONE},
-=======
-    .pix_fmts       = (const enum AVPixelFormat[]){ AV_PIX_FMT_YUVJ420P,
-                                                    AV_PIX_FMT_YUVJ422P,
-                                                    AV_PIX_FMT_YUVJ444P,
-                                                    AV_PIX_FMT_BGR24,
-                                                    AV_PIX_FMT_YUV420P,
-                                                    AV_PIX_FMT_YUV422P,
-                                                    AV_PIX_FMT_YUVJ444P,
-                                                    AV_PIX_FMT_NONE },
->>>>>>> daffed3b
 };