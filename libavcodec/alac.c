--- conflicted
+++ resolved
@@ -573,16 +573,9 @@
     alac->avctx = avctx;
 
     /* initialize from the extradata */
-<<<<<<< HEAD
-    if (alac->avctx->extradata_size != ALAC_EXTRADATA_SIZE) {
-        av_log(avctx, AV_LOG_ERROR, "expected %d extradata bytes\n",
-            ALAC_EXTRADATA_SIZE);
-        return -1;
-=======
     if (alac->avctx->extradata_size < ALAC_EXTRADATA_SIZE) {
-        av_log(avctx, AV_LOG_ERROR, "alac: extradata is too small\n");
+        av_log(avctx, AV_LOG_ERROR, "extradata is too small\n");
         return AVERROR_INVALIDDATA;
->>>>>>> 418693bd
     }
     if (alac_set_info(alac)) {
         av_log(avctx, AV_LOG_ERROR, "set_info failed\n");
