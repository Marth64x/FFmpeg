/*
 * MOV, 3GP, MP4 muxer
 * Copyright (c) 2003 Thomas Raivio
 * Copyright (c) 2004 Gildas Bazin <gbazin at videolan dot org>
 * Copyright (c) 2009 Baptiste Coudurier <baptiste dot coudurier at gmail dot com>
 *
 * This file is part of FFmpeg.
 *
 * FFmpeg is free software; you can redistribute it and/or
 * modify it under the terms of the GNU Lesser General Public
 * License as published by the Free Software Foundation; either
 * version 2.1 of the License, or (at your option) any later version.
 *
 * FFmpeg is distributed in the hope that it will be useful,
 * but WITHOUT ANY WARRANTY; without even the implied warranty of
 * MERCHANTABILITY or FITNESS FOR A PARTICULAR PURPOSE.  See the GNU
 * Lesser General Public License for more details.
 *
 * You should have received a copy of the GNU Lesser General Public
 * License along with FFmpeg; if not, write to the Free Software
 * Foundation, Inc., 51 Franklin Street, Fifth Floor, Boston, MA 02110-1301 USA
 */

#include "movenc.h"
#include "avformat.h"
#include "avio_internal.h"
#include "riff.h"
#include "avio.h"
#include "isom.h"
#include "avc.h"
#include "libavcodec/get_bits.h"
#include "libavcodec/put_bits.h"
#include "libavcodec/vc1.h"
#include "internal.h"
#include "libavutil/avstring.h"
#include "libavutil/intfloat.h"
#include "libavutil/mathematics.h"
#include "libavutil/opt.h"
#include "libavutil/dict.h"
#include "rtpenc.h"
#include "mov_chan.h"

#undef NDEBUG
#include <assert.h>

static const AVOption options[] = {
    { "movflags", "MOV muxer flags", offsetof(MOVMuxContext, flags), AV_OPT_TYPE_FLAGS, {.i64 = 0}, INT_MIN, INT_MAX, AV_OPT_FLAG_ENCODING_PARAM, "movflags" },
    { "rtphint", "Add RTP hint tracks", 0, AV_OPT_TYPE_CONST, {.i64 = FF_MOV_FLAG_RTP_HINT}, INT_MIN, INT_MAX, AV_OPT_FLAG_ENCODING_PARAM, "movflags" },
    { "moov_size", "maximum moov size so it can be placed at the begin", offsetof(MOVMuxContext, reserved_moov_size), AV_OPT_TYPE_INT, {.i64 = 0}, 0, INT_MAX, AV_OPT_FLAG_ENCODING_PARAM, 0 },
    { "empty_moov", "Make the initial moov atom empty (not supported by QuickTime)", 0, AV_OPT_TYPE_CONST, {.i64 = FF_MOV_FLAG_EMPTY_MOOV}, INT_MIN, INT_MAX, AV_OPT_FLAG_ENCODING_PARAM, "movflags" },
    { "frag_keyframe", "Fragment at video keyframes", 0, AV_OPT_TYPE_CONST, {.i64 = FF_MOV_FLAG_FRAG_KEYFRAME}, INT_MIN, INT_MAX, AV_OPT_FLAG_ENCODING_PARAM, "movflags" },
    { "separate_moof", "Write separate moof/mdat atoms for each track", 0, AV_OPT_TYPE_CONST, {.i64 = FF_MOV_FLAG_SEPARATE_MOOF}, INT_MIN, INT_MAX, AV_OPT_FLAG_ENCODING_PARAM, "movflags" },
    { "frag_custom", "Flush fragments on caller requests", 0, AV_OPT_TYPE_CONST, {.i64 = FF_MOV_FLAG_FRAG_CUSTOM}, INT_MIN, INT_MAX, AV_OPT_FLAG_ENCODING_PARAM, "movflags" },
    { "isml", "Create a live smooth streaming feed (for pushing to a publishing point)", 0, AV_OPT_TYPE_CONST, {.i64 = FF_MOV_FLAG_ISML}, INT_MIN, INT_MAX, AV_OPT_FLAG_ENCODING_PARAM, "movflags" },
    { "faststart", "Run a second pass to put the index (moov atom) at the beginning of the file", 0, AV_OPT_TYPE_CONST, {.i64 = FF_MOV_FLAG_FASTSTART}, INT_MIN, INT_MAX, AV_OPT_FLAG_ENCODING_PARAM, "movflags" },
    FF_RTP_FLAG_OPTS(MOVMuxContext, rtp_flags),
    { "skip_iods", "Skip writing iods atom.", offsetof(MOVMuxContext, iods_skip), AV_OPT_TYPE_INT, {.i64 = 1}, 0, 1, AV_OPT_FLAG_ENCODING_PARAM},
    { "iods_audio_profile", "iods audio profile atom.", offsetof(MOVMuxContext, iods_audio_profile), AV_OPT_TYPE_INT, {.i64 = -1}, -1, 255, AV_OPT_FLAG_ENCODING_PARAM},
    { "iods_video_profile", "iods video profile atom.", offsetof(MOVMuxContext, iods_video_profile), AV_OPT_TYPE_INT, {.i64 = -1}, -1, 255, AV_OPT_FLAG_ENCODING_PARAM},
    { "frag_duration", "Maximum fragment duration", offsetof(MOVMuxContext, max_fragment_duration), AV_OPT_TYPE_INT, {.i64 = 0}, 0, INT_MAX, AV_OPT_FLAG_ENCODING_PARAM},
    { "min_frag_duration", "Minimum fragment duration", offsetof(MOVMuxContext, min_fragment_duration), AV_OPT_TYPE_INT, {.i64 = 0}, 0, INT_MAX, AV_OPT_FLAG_ENCODING_PARAM},
    { "frag_size", "Maximum fragment size", offsetof(MOVMuxContext, max_fragment_size), AV_OPT_TYPE_INT, {.i64 = 0}, 0, INT_MAX, AV_OPT_FLAG_ENCODING_PARAM},
    { "ism_lookahead", "Number of lookahead entries for ISM files", offsetof(MOVMuxContext, ism_lookahead), AV_OPT_TYPE_INT, {.i64 = 0}, 0, INT_MAX, AV_OPT_FLAG_ENCODING_PARAM},
    { "use_editlist", "use edit list", offsetof(MOVMuxContext, use_editlist), AV_OPT_TYPE_INT, {.i64 = -1}, -1, 1, AV_OPT_FLAG_ENCODING_PARAM},
    { "video_track_timescale", "set timescale of all video tracks", offsetof(MOVMuxContext, video_track_timescale), AV_OPT_TYPE_INT, {.i64 = 0}, 0, INT_MAX, AV_OPT_FLAG_ENCODING_PARAM},
    { NULL },
};

#define MOV_CLASS(flavor)\
static const AVClass flavor ## _muxer_class = {\
    .class_name = #flavor " muxer",\
    .item_name  = av_default_item_name,\
    .option     = options,\
    .version    = LIBAVUTIL_VERSION_INT,\
};

static int get_moov_size(AVFormatContext *s);

//FIXME support 64 bit variant with wide placeholders
static int64_t update_size(AVIOContext *pb, int64_t pos)
{
    int64_t curpos = avio_tell(pb);
    avio_seek(pb, pos, SEEK_SET);
    avio_wb32(pb, curpos - pos); /* rewrite size */
    avio_seek(pb, curpos, SEEK_SET);

    return curpos - pos;
}

static int supports_edts(MOVMuxContext *mov)
{
    // EDTS with fragments is tricky as we don't know the duration when its written
    return (mov->use_editlist<0 && !(mov->flags & FF_MOV_FLAG_FRAGMENT)) || mov->use_editlist>0;
}

static int co64_required(const MOVTrack *track)
{
    if (track->entry > 0 && track->cluster[track->entry - 1].pos + track->data_offset > UINT32_MAX)
        return 1;
    return 0;
}

/* Chunk offset atom */
static int mov_write_stco_tag(AVIOContext *pb, MOVTrack *track)
{
    int i;
    int mode64 = co64_required(track); // use 32 bit size variant if possible
    int64_t pos = avio_tell(pb);
    avio_wb32(pb, 0); /* size */
    if (mode64)
        ffio_wfourcc(pb, "co64");
    else
        ffio_wfourcc(pb, "stco");
    avio_wb32(pb, 0); /* version & flags */
    avio_wb32(pb, track->chunkCount); /* entry count */
    for (i = 0; i < track->entry; i++) {
        if (!track->cluster[i].chunkNum)
            continue;
        if (mode64 == 1)
            avio_wb64(pb, track->cluster[i].pos + track->data_offset);
        else
            avio_wb32(pb, track->cluster[i].pos + track->data_offset);
    }
    return update_size(pb, pos);
}

/* Sample size atom */
static int mov_write_stsz_tag(AVIOContext *pb, MOVTrack *track)
{
    int equalChunks = 1;
    int i, j, entries = 0, tst = -1, oldtst = -1;

    int64_t pos = avio_tell(pb);
    avio_wb32(pb, 0); /* size */
    ffio_wfourcc(pb, "stsz");
    avio_wb32(pb, 0); /* version & flags */

    for (i = 0; i < track->entry; i++) {
        tst = track->cluster[i].size / track->cluster[i].entries;
        if (oldtst != -1 && tst != oldtst)
            equalChunks = 0;
        oldtst = tst;
        entries += track->cluster[i].entries;
    }
    if (equalChunks && track->entry) {
        int sSize = track->entry ? track->cluster[0].size / track->cluster[0].entries : 0;
        sSize = FFMAX(1, sSize); // adpcm mono case could make sSize == 0
        avio_wb32(pb, sSize); // sample size
        avio_wb32(pb, entries); // sample count
    } else {
        avio_wb32(pb, 0); // sample size
        avio_wb32(pb, entries); // sample count
        for (i = 0; i < track->entry; i++) {
            for (j = 0; j < track->cluster[i].entries; j++) {
                avio_wb32(pb, track->cluster[i].size /
                          track->cluster[i].entries);
            }
        }
    }
    return update_size(pb, pos);
}

/* Sample to chunk atom */
static int mov_write_stsc_tag(AVIOContext *pb, MOVTrack *track)
{
    int index = 0, oldval = -1, i;
    int64_t entryPos, curpos;

    int64_t pos = avio_tell(pb);
    avio_wb32(pb, 0); /* size */
    ffio_wfourcc(pb, "stsc");
    avio_wb32(pb, 0); // version & flags
    entryPos = avio_tell(pb);
    avio_wb32(pb, track->chunkCount); // entry count
    for (i = 0; i < track->entry; i++) {
        if (oldval != track->cluster[i].samples_in_chunk && track->cluster[i].chunkNum) {
            avio_wb32(pb, track->cluster[i].chunkNum); // first chunk
            avio_wb32(pb, track->cluster[i].samples_in_chunk); // samples per chunk
            avio_wb32(pb, 0x1); // sample description index
            oldval = track->cluster[i].samples_in_chunk;
            index++;
        }
    }
    curpos = avio_tell(pb);
    avio_seek(pb, entryPos, SEEK_SET);
    avio_wb32(pb, index); // rewrite size
    avio_seek(pb, curpos, SEEK_SET);

    return update_size(pb, pos);
}

/* Sync sample atom */
static int mov_write_stss_tag(AVIOContext *pb, MOVTrack *track, uint32_t flag)
{
    int64_t curpos, entryPos;
    int i, index = 0;
    int64_t pos = avio_tell(pb);
    avio_wb32(pb, 0); // size
    ffio_wfourcc(pb, flag == MOV_SYNC_SAMPLE ? "stss" : "stps");
    avio_wb32(pb, 0); // version & flags
    entryPos = avio_tell(pb);
    avio_wb32(pb, track->entry); // entry count
    for (i = 0; i < track->entry; i++) {
        if (track->cluster[i].flags & flag) {
            avio_wb32(pb, i + 1);
            index++;
        }
    }
    curpos = avio_tell(pb);
    avio_seek(pb, entryPos, SEEK_SET);
    avio_wb32(pb, index); // rewrite size
    avio_seek(pb, curpos, SEEK_SET);
    return update_size(pb, pos);
}

static int mov_write_amr_tag(AVIOContext *pb, MOVTrack *track)
{
    avio_wb32(pb, 0x11); /* size */
    if (track->mode == MODE_MOV) ffio_wfourcc(pb, "samr");
    else                         ffio_wfourcc(pb, "damr");
    ffio_wfourcc(pb, "FFMP");
    avio_w8(pb, 0); /* decoder version */

    avio_wb16(pb, 0x81FF); /* Mode set (all modes for AMR_NB) */
    avio_w8(pb, 0x00); /* Mode change period (no restriction) */
    avio_w8(pb, 0x01); /* Frames per sample */
    return 0x11;
}

static int mov_write_ac3_tag(AVIOContext *pb, MOVTrack *track)
{
    GetBitContext gbc;
    PutBitContext pbc;
    uint8_t buf[3];
    int fscod, bsid, bsmod, acmod, lfeon, frmsizecod;

    if (track->vos_len < 7)
        return -1;

    avio_wb32(pb, 11);
    ffio_wfourcc(pb, "dac3");

    init_get_bits(&gbc, track->vos_data + 4, (track->vos_len - 4) * 8);
    fscod      = get_bits(&gbc, 2);
    frmsizecod = get_bits(&gbc, 6);
    bsid       = get_bits(&gbc, 5);
    bsmod      = get_bits(&gbc, 3);
    acmod      = get_bits(&gbc, 3);
    if (acmod == 2) {
        skip_bits(&gbc, 2); // dsurmod
    } else {
        if ((acmod & 1) && acmod != 1)
            skip_bits(&gbc, 2); // cmixlev
        if (acmod & 4)
            skip_bits(&gbc, 2); // surmixlev
    }
    lfeon = get_bits1(&gbc);

    init_put_bits(&pbc, buf, sizeof(buf));
    put_bits(&pbc, 2, fscod);
    put_bits(&pbc, 5, bsid);
    put_bits(&pbc, 3, bsmod);
    put_bits(&pbc, 3, acmod);
    put_bits(&pbc, 1, lfeon);
    put_bits(&pbc, 5, frmsizecod >> 1); // bit_rate_code
    put_bits(&pbc, 5, 0); // reserved

    flush_put_bits(&pbc);
    avio_write(pb, buf, sizeof(buf));

    return 11;
}

/**
 * This function writes extradata "as is".
 * Extradata must be formatted like a valid atom (with size and tag).
 */
static int mov_write_extradata_tag(AVIOContext *pb, MOVTrack *track)
{
    avio_write(pb, track->enc->extradata, track->enc->extradata_size);
    return track->enc->extradata_size;
}

static int mov_write_enda_tag(AVIOContext *pb)
{
    avio_wb32(pb, 10);
    ffio_wfourcc(pb, "enda");
    avio_wb16(pb, 1); /* little endian */
    return 10;
}

static int mov_write_enda_tag_be(AVIOContext *pb)
{
  avio_wb32(pb, 10);
  ffio_wfourcc(pb, "enda");
  avio_wb16(pb, 0); /* big endian */
  return 10;
}

static void put_descr(AVIOContext *pb, int tag, unsigned int size)
{
    int i = 3;
    avio_w8(pb, tag);
    for (; i > 0; i--)
        avio_w8(pb, (size >> (7 * i)) | 0x80);
    avio_w8(pb, size & 0x7F);
}

static unsigned compute_avg_bitrate(MOVTrack *track)
{
    uint64_t size = 0;
    int i;
    if (!track->track_duration)
        return 0;
    for (i = 0; i < track->entry; i++)
        size += track->cluster[i].size;
    return size * 8 * track->timescale / track->track_duration;
}

static int mov_write_esds_tag(AVIOContext *pb, MOVTrack *track) // Basic
{
    int64_t pos = avio_tell(pb);
    int decoder_specific_info_len = track->vos_len ? 5 + track->vos_len : 0;
    unsigned avg_bitrate;

    avio_wb32(pb, 0); // size
    ffio_wfourcc(pb, "esds");
    avio_wb32(pb, 0); // Version

    // ES descriptor
    put_descr(pb, 0x03, 3 + 5+13 + decoder_specific_info_len + 5+1);
    avio_wb16(pb, track->track_id);
    avio_w8(pb, 0x00); // flags (= no flags)

    // DecoderConfig descriptor
    put_descr(pb, 0x04, 13 + decoder_specific_info_len);

    // Object type indication
    if ((track->enc->codec_id == AV_CODEC_ID_MP2 ||
         track->enc->codec_id == AV_CODEC_ID_MP3) &&
        track->enc->sample_rate > 24000)
        avio_w8(pb, 0x6B); // 11172-3
    else
        avio_w8(pb, ff_codec_get_tag(ff_mp4_obj_type, track->enc->codec_id));

    // the following fields is made of 6 bits to identify the streamtype (4 for video, 5 for audio)
    // plus 1 bit to indicate upstream and 1 bit set to 1 (reserved)
    if (track->enc->codec_type == AVMEDIA_TYPE_AUDIO)
        avio_w8(pb, 0x15); // flags (= Audiostream)
    else
        avio_w8(pb, 0x11); // flags (= Visualstream)

    avio_wb24(pb, track->enc->rc_buffer_size >> 3); // Buffersize DB

    avg_bitrate = compute_avg_bitrate(track);
    // maxbitrate (FIXME should be max rate in any 1 sec window)
    avio_wb32(pb, FFMAX3(track->enc->bit_rate, track->enc->rc_max_rate, avg_bitrate));
    avio_wb32(pb, avg_bitrate);

    if (track->vos_len) {
        // DecoderSpecific info descriptor
        put_descr(pb, 0x05, track->vos_len);
        avio_write(pb, track->vos_data, track->vos_len);
    }

    // SL descriptor
    put_descr(pb, 0x06, 1);
    avio_w8(pb, 0x02);
    return update_size(pb, pos);
}

static int mov_pcm_le_gt16(enum AVCodecID codec_id)
{
    return codec_id == AV_CODEC_ID_PCM_S24LE ||
           codec_id == AV_CODEC_ID_PCM_S32LE ||
           codec_id == AV_CODEC_ID_PCM_F32LE ||
           codec_id == AV_CODEC_ID_PCM_F64LE;
}

static int mov_pcm_be_gt16(enum AVCodecID codec_id)
{
    return codec_id == AV_CODEC_ID_PCM_S24BE ||
           codec_id == AV_CODEC_ID_PCM_S32BE ||
           codec_id == AV_CODEC_ID_PCM_F32BE ||
           codec_id == AV_CODEC_ID_PCM_F64BE;
}

static int mov_write_ms_tag(AVIOContext *pb, MOVTrack *track)
{
    int64_t pos = avio_tell(pb);
    avio_wb32(pb, 0);
    avio_wl32(pb, track->tag); // store it byteswapped
    track->enc->codec_tag = av_bswap16(track->tag >> 16);
    ff_put_wav_header(pb, track->enc);
    return update_size(pb, pos);
}

static int mov_write_wfex_tag(AVIOContext *pb, MOVTrack *track)
{
    int64_t pos = avio_tell(pb);
    avio_wb32(pb, 0);
    ffio_wfourcc(pb, "wfex");
    ff_put_wav_header(pb, track->enc);
    return update_size(pb, pos);
}

static int mov_write_chan_tag(AVIOContext *pb, MOVTrack *track)
{
    uint32_t layout_tag, bitmap;
    int64_t pos = avio_tell(pb);

    layout_tag = ff_mov_get_channel_layout_tag(track->enc->codec_id,
                                               track->enc->channel_layout,
                                               &bitmap);
    if (!layout_tag) {
        av_log(track->enc, AV_LOG_WARNING, "not writing 'chan' tag due to "
               "lack of channel information\n");
        return 0;
    }

    avio_wb32(pb, 0);           // Size
    ffio_wfourcc(pb, "chan");   // Type
    avio_w8(pb, 0);             // Version
    avio_wb24(pb, 0);           // Flags
    avio_wb32(pb, layout_tag);  // mChannelLayoutTag
    avio_wb32(pb, bitmap);      // mChannelBitmap
    avio_wb32(pb, 0);           // mNumberChannelDescriptions

    return update_size(pb, pos);
}

static int mov_write_wave_tag(AVIOContext *pb, MOVTrack *track)
{
    int64_t pos = avio_tell(pb);

    avio_wb32(pb, 0);     /* size */
    ffio_wfourcc(pb, "wave");

    if (track->enc->codec_id != AV_CODEC_ID_QDM2) {
    avio_wb32(pb, 12);    /* size */
    ffio_wfourcc(pb, "frma");
    avio_wl32(pb, track->tag);
    }

    if (track->enc->codec_id == AV_CODEC_ID_AAC) {
        /* useless atom needed by mplayer, ipod, not needed by quicktime */
        avio_wb32(pb, 12); /* size */
        ffio_wfourcc(pb, "mp4a");
        avio_wb32(pb, 0);
        mov_write_esds_tag(pb, track);
    } else if (mov_pcm_le_gt16(track->enc->codec_id))  {
      mov_write_enda_tag(pb);
    } else if (mov_pcm_be_gt16(track->enc->codec_id))  {
      mov_write_enda_tag_be(pb);
    } else if (track->enc->codec_id == AV_CODEC_ID_AMR_NB) {
        mov_write_amr_tag(pb, track);
    } else if (track->enc->codec_id == AV_CODEC_ID_AC3) {
        mov_write_ac3_tag(pb, track);
    } else if (track->enc->codec_id == AV_CODEC_ID_ALAC ||
               track->enc->codec_id == AV_CODEC_ID_QDM2) {
        mov_write_extradata_tag(pb, track);
    } else if (track->enc->codec_id == AV_CODEC_ID_ADPCM_MS ||
               track->enc->codec_id == AV_CODEC_ID_ADPCM_IMA_WAV) {
        mov_write_ms_tag(pb, track);
    }

    avio_wb32(pb, 8);     /* size */
    avio_wb32(pb, 0);     /* null tag */

    return update_size(pb, pos);
}

static int mov_write_dvc1_structs(MOVTrack *track, uint8_t *buf)
{
    uint8_t *unescaped;
    const uint8_t *start, *next, *end = track->vos_data + track->vos_len;
    int unescaped_size, seq_found = 0;
    int level = 0, interlace = 0;
    int packet_seq   = track->vc1_info.packet_seq;
    int packet_entry = track->vc1_info.packet_entry;
    int slices       = track->vc1_info.slices;
    PutBitContext pbc;

    if (track->start_dts == AV_NOPTS_VALUE) {
        /* No packets written yet, vc1_info isn't authoritative yet. */
        /* Assume inline sequence and entry headers. This will be
         * overwritten at the end if the file is seekable. */
        packet_seq = packet_entry = 1;
    }

    unescaped = av_mallocz(track->vos_len + FF_INPUT_BUFFER_PADDING_SIZE);
    if (!unescaped)
        return AVERROR(ENOMEM);
    start = find_next_marker(track->vos_data, end);
    for (next = start; next < end; start = next) {
        GetBitContext gb;
        int size;
        next = find_next_marker(start + 4, end);
        size = next - start - 4;
        if (size <= 0)
            continue;
        unescaped_size = vc1_unescape_buffer(start + 4, size, unescaped);
        init_get_bits(&gb, unescaped, 8 * unescaped_size);
        if (AV_RB32(start) == VC1_CODE_SEQHDR) {
            int profile = get_bits(&gb, 2);
            if (profile != PROFILE_ADVANCED) {
                av_free(unescaped);
                return AVERROR(ENOSYS);
            }
            seq_found = 1;
            level = get_bits(&gb, 3);
            /* chromaformat, frmrtq_postproc, bitrtq_postproc, postprocflag,
             * width, height */
            skip_bits_long(&gb, 2 + 3 + 5 + 1 + 2*12);
            skip_bits(&gb, 1); /* broadcast */
            interlace = get_bits1(&gb);
            skip_bits(&gb, 4); /* tfcntrflag, finterpflag, reserved, psf */
        }
    }
    if (!seq_found) {
        av_free(unescaped);
        return AVERROR(ENOSYS);
    }

    init_put_bits(&pbc, buf, 7);
    /* VC1DecSpecStruc */
    put_bits(&pbc, 4, 12); /* profile - advanced */
    put_bits(&pbc, 3, level);
    put_bits(&pbc, 1, 0); /* reserved */
    /* VC1AdvDecSpecStruc */
    put_bits(&pbc, 3, level);
    put_bits(&pbc, 1, 0); /* cbr */
    put_bits(&pbc, 6, 0); /* reserved */
    put_bits(&pbc, 1, !interlace); /* no interlace */
    put_bits(&pbc, 1, !packet_seq); /* no multiple seq */
    put_bits(&pbc, 1, !packet_entry); /* no multiple entry */
    put_bits(&pbc, 1, !slices); /* no slice code */
    put_bits(&pbc, 1, 0); /* no bframe */
    put_bits(&pbc, 1, 0); /* reserved */
    put_bits32(&pbc, track->enc->time_base.den); /* framerate */
    flush_put_bits(&pbc);

    av_free(unescaped);

    return 0;
}

static int mov_write_dvc1_tag(AVIOContext *pb, MOVTrack *track)
{
    uint8_t buf[7] = { 0 };
    int ret;

    if ((ret = mov_write_dvc1_structs(track, buf)) < 0)
        return ret;

    avio_wb32(pb, track->vos_len + 8 + sizeof(buf));
    ffio_wfourcc(pb, "dvc1");
    track->vc1_info.struct_offset = avio_tell(pb);
    avio_write(pb, buf, sizeof(buf));
    avio_write(pb, track->vos_data, track->vos_len);

    return 0;
}

static int mov_write_glbl_tag(AVIOContext *pb, MOVTrack *track)
{
    avio_wb32(pb, track->vos_len + 8);
    ffio_wfourcc(pb, "glbl");
    avio_write(pb, track->vos_data, track->vos_len);
    return 8 + track->vos_len;
}

/**
 * Compute flags for 'lpcm' tag.
 * See CoreAudioTypes and AudioStreamBasicDescription at Apple.
 */
static int mov_get_lpcm_flags(enum AVCodecID codec_id)
{
    switch (codec_id) {
    case AV_CODEC_ID_PCM_F32BE:
    case AV_CODEC_ID_PCM_F64BE:
        return 11;
    case AV_CODEC_ID_PCM_F32LE:
    case AV_CODEC_ID_PCM_F64LE:
        return 9;
    case AV_CODEC_ID_PCM_U8:
        return 10;
    case AV_CODEC_ID_PCM_S16BE:
    case AV_CODEC_ID_PCM_S24BE:
    case AV_CODEC_ID_PCM_S32BE:
        return 14;
    case AV_CODEC_ID_PCM_S8:
    case AV_CODEC_ID_PCM_S16LE:
    case AV_CODEC_ID_PCM_S24LE:
    case AV_CODEC_ID_PCM_S32LE:
        return 12;
    default:
        return 0;
    }
}

static int get_cluster_duration(MOVTrack *track, int cluster_idx)
{
    int64_t next_dts;

    if (cluster_idx >= track->entry)
        return 0;

    if (cluster_idx + 1 == track->entry)
        next_dts = track->track_duration + track->start_dts;
    else
        next_dts = track->cluster[cluster_idx + 1].dts;

    return next_dts - track->cluster[cluster_idx].dts;
}

static int get_samples_per_packet(MOVTrack *track)
{
    int i, first_duration;

// return track->enc->frame_size;

    /* use 1 for raw PCM */
    if (!track->audio_vbr)
        return 1;

    /* check to see if duration is constant for all clusters */
    if (!track->entry)
        return 0;
    first_duration = get_cluster_duration(track, 0);
    for (i = 1; i < track->entry; i++) {
        if (get_cluster_duration(track, i) != first_duration)
            return 0;
    }
    return first_duration;
}

static int mov_write_audio_tag(AVIOContext *pb, MOVTrack *track)
{
    int64_t pos = avio_tell(pb);
    int version = 0;
    uint32_t tag = track->tag;

    if (track->mode == MODE_MOV) {
        if (track->timescale > UINT16_MAX) {
            if (mov_get_lpcm_flags(track->enc->codec_id))
                tag = AV_RL32("lpcm");
            version = 2;
        } else if (track->audio_vbr || mov_pcm_le_gt16(track->enc->codec_id) ||
                   mov_pcm_be_gt16(track->enc->codec_id) ||
                   track->enc->codec_id == AV_CODEC_ID_ADPCM_MS ||
                   track->enc->codec_id == AV_CODEC_ID_ADPCM_IMA_WAV ||
                   track->enc->codec_id == AV_CODEC_ID_QDM2) {
            version = 1;
        }
    }

    avio_wb32(pb, 0); /* size */
    avio_wl32(pb, tag); // store it byteswapped
    avio_wb32(pb, 0); /* Reserved */
    avio_wb16(pb, 0); /* Reserved */
    avio_wb16(pb, 1); /* Data-reference index, XXX  == 1 */

    /* SoundDescription */
    avio_wb16(pb, version); /* Version */
    avio_wb16(pb, 0); /* Revision level */
    avio_wb32(pb, 0); /* Reserved */

    if (version == 2) {
        avio_wb16(pb, 3);
        avio_wb16(pb, 16);
        avio_wb16(pb, 0xfffe);
        avio_wb16(pb, 0);
        avio_wb32(pb, 0x00010000);
        avio_wb32(pb, 72);
        avio_wb64(pb, av_double2int(track->enc->sample_rate));
        avio_wb32(pb, track->enc->channels);
        avio_wb32(pb, 0x7F000000);
        avio_wb32(pb, av_get_bits_per_sample(track->enc->codec_id));
        avio_wb32(pb, mov_get_lpcm_flags(track->enc->codec_id));
        avio_wb32(pb, track->sample_size);
        avio_wb32(pb, get_samples_per_packet(track));
    } else {
        if (track->mode == MODE_MOV) {
            avio_wb16(pb, track->enc->channels);
            if (track->enc->codec_id == AV_CODEC_ID_PCM_U8 ||
                track->enc->codec_id == AV_CODEC_ID_PCM_S8)
                avio_wb16(pb, 8); /* bits per sample */
            else
                avio_wb16(pb, 16);
            avio_wb16(pb, track->audio_vbr ? -2 : 0); /* compression ID */
        } else { /* reserved for mp4/3gp */
            avio_wb16(pb, 2);
            avio_wb16(pb, 16);
            avio_wb16(pb, 0);
        }

        avio_wb16(pb, 0); /* packet size (= 0) */
        avio_wb16(pb, track->enc->sample_rate <= UINT16_MAX ?
                      track->enc->sample_rate : 0);
        avio_wb16(pb, 0); /* Reserved */
    }

    if (version == 1) { /* SoundDescription V1 extended info */
        if (mov_pcm_le_gt16(track->enc->codec_id) ||
            mov_pcm_be_gt16(track->enc->codec_id))
            avio_wb32(pb, 1); /*  must be 1 for  uncompressed formats */
        else
            avio_wb32(pb, track->enc->frame_size); /* Samples per packet */
        avio_wb32(pb, track->sample_size / track->enc->channels); /* Bytes per packet */
        avio_wb32(pb, track->sample_size); /* Bytes per frame */
        avio_wb32(pb, 2); /* Bytes per sample */
    }

    if (track->mode == MODE_MOV &&
        (track->enc->codec_id == AV_CODEC_ID_AAC           ||
         track->enc->codec_id == AV_CODEC_ID_AC3           ||
         track->enc->codec_id == AV_CODEC_ID_AMR_NB        ||
         track->enc->codec_id == AV_CODEC_ID_ALAC          ||
         track->enc->codec_id == AV_CODEC_ID_ADPCM_MS      ||
         track->enc->codec_id == AV_CODEC_ID_ADPCM_IMA_WAV ||
         track->enc->codec_id == AV_CODEC_ID_QDM2          ||
         (mov_pcm_le_gt16(track->enc->codec_id) && version==1) ||
         (mov_pcm_be_gt16(track->enc->codec_id) && version==1)))
        mov_write_wave_tag(pb, track);
    else if (track->tag == MKTAG('m','p','4','a'))
        mov_write_esds_tag(pb, track);
    else if (track->enc->codec_id == AV_CODEC_ID_AMR_NB)
        mov_write_amr_tag(pb, track);
    else if (track->enc->codec_id == AV_CODEC_ID_AC3)
        mov_write_ac3_tag(pb, track);
    else if (track->enc->codec_id == AV_CODEC_ID_ALAC)
        mov_write_extradata_tag(pb, track);
    else if (track->enc->codec_id == AV_CODEC_ID_WMAPRO)
        mov_write_wfex_tag(pb, track);
    else if (track->vos_len > 0)
        mov_write_glbl_tag(pb, track);

    if (track->mode == MODE_MOV && track->enc->codec_type == AVMEDIA_TYPE_AUDIO)
        mov_write_chan_tag(pb, track);

    return update_size(pb, pos);
}

static int mov_write_d263_tag(AVIOContext *pb)
{
    avio_wb32(pb, 0xf); /* size */
    ffio_wfourcc(pb, "d263");
    ffio_wfourcc(pb, "FFMP");
    avio_w8(pb, 0); /* decoder version */
    /* FIXME use AVCodecContext level/profile, when encoder will set values */
    avio_w8(pb, 0xa); /* level */
    avio_w8(pb, 0); /* profile */
    return 0xf;
}

static int mov_write_avcc_tag(AVIOContext *pb, MOVTrack *track)
{
    int64_t pos = avio_tell(pb);

    avio_wb32(pb, 0);
    ffio_wfourcc(pb, "avcC");
    ff_isom_write_avcc(pb, track->vos_data, track->vos_len);
    return update_size(pb, pos);
}

/* also used by all avid codecs (dv, imx, meridien) and their variants */
static int mov_write_avid_tag(AVIOContext *pb, MOVTrack *track)
{
    int i;
    avio_wb32(pb, 24); /* size */
    ffio_wfourcc(pb, "ACLR");
    ffio_wfourcc(pb, "ACLR");
    ffio_wfourcc(pb, "0001");
    avio_wb32(pb, 2); /* yuv range: full 1 / normal 2 */
    avio_wb32(pb, 0); /* unknown */

    avio_wb32(pb, 24); /* size */
    ffio_wfourcc(pb, "APRG");
    ffio_wfourcc(pb, "APRG");
    ffio_wfourcc(pb, "0001");
    avio_wb32(pb, 1); /* unknown */
    avio_wb32(pb, 0); /* unknown */

    avio_wb32(pb, 120); /* size */
    ffio_wfourcc(pb, "ARES");
    ffio_wfourcc(pb, "ARES");
    ffio_wfourcc(pb, "0001");
    avio_wb32(pb, AV_RB32(track->vos_data + 0x28)); /* dnxhd cid, some id ? */
    avio_wb32(pb, track->enc->width);
    /* values below are based on samples created with quicktime and avid codecs */
    if (track->vos_data[5] & 2) { // interlaced
        avio_wb32(pb, track->enc->height / 2);
        avio_wb32(pb, 2); /* unknown */
        avio_wb32(pb, 0); /* unknown */
        avio_wb32(pb, 4); /* unknown */
    } else {
        avio_wb32(pb, track->enc->height);
        avio_wb32(pb, 1); /* unknown */
        avio_wb32(pb, 0); /* unknown */
        if (track->enc->height == 1080)
            avio_wb32(pb, 5); /* unknown */
        else
            avio_wb32(pb, 6); /* unknown */
    }
    /* padding */
    for (i = 0; i < 10; i++)
        avio_wb64(pb, 0);

    /* extra padding for stsd needed */
    avio_wb32(pb, 0);
    return 0;
}

static int mp4_get_codec_tag(AVFormatContext *s, MOVTrack *track)
{
    int tag = track->enc->codec_tag;

    if (!ff_codec_get_tag(ff_mp4_obj_type, track->enc->codec_id))
        return 0;

    if      (track->enc->codec_id == AV_CODEC_ID_H264)      tag = MKTAG('a','v','c','1');
    else if (track->enc->codec_id == AV_CODEC_ID_AC3)       tag = MKTAG('a','c','-','3');
    else if (track->enc->codec_id == AV_CODEC_ID_DIRAC)     tag = MKTAG('d','r','a','c');
    else if (track->enc->codec_id == AV_CODEC_ID_MOV_TEXT)  tag = MKTAG('t','x','3','g');
    else if (track->enc->codec_id == AV_CODEC_ID_VC1)       tag = MKTAG('v','c','-','1');
    else if (track->enc->codec_type == AVMEDIA_TYPE_VIDEO)  tag = MKTAG('m','p','4','v');
    else if (track->enc->codec_type == AVMEDIA_TYPE_AUDIO)  tag = MKTAG('m','p','4','a');

    return tag;
}

static const AVCodecTag codec_ipod_tags[] = {
    { AV_CODEC_ID_H264,     MKTAG('a','v','c','1') },
    { AV_CODEC_ID_MPEG4,    MKTAG('m','p','4','v') },
    { AV_CODEC_ID_AAC,      MKTAG('m','p','4','a') },
    { AV_CODEC_ID_ALAC,     MKTAG('a','l','a','c') },
    { AV_CODEC_ID_AC3,      MKTAG('a','c','-','3') },
    { AV_CODEC_ID_MOV_TEXT, MKTAG('t','x','3','g') },
    { AV_CODEC_ID_MOV_TEXT, MKTAG('t','e','x','t') },
    { AV_CODEC_ID_NONE, 0 },
};

static int ipod_get_codec_tag(AVFormatContext *s, MOVTrack *track)
{
    int tag = track->enc->codec_tag;

    // keep original tag for subs, ipod supports both formats
    if (!(track->enc->codec_type == AVMEDIA_TYPE_SUBTITLE &&
          (tag == MKTAG('t', 'x', '3', 'g') ||
           tag == MKTAG('t', 'e', 'x', 't'))))
        tag = ff_codec_get_tag(codec_ipod_tags, track->enc->codec_id);

    if (!av_match_ext(s->filename, "m4a") && !av_match_ext(s->filename, "m4v"))
        av_log(s, AV_LOG_WARNING, "Warning, extension is not .m4a nor .m4v "
               "Quicktime/Ipod might not play the file\n");

    return tag;
}

static int mov_get_dv_codec_tag(AVFormatContext *s, MOVTrack *track)
{
    int tag;

    if (track->enc->width == 720) { /* SD */
        if (track->enc->height == 480) { /* NTSC */
            if  (track->enc->pix_fmt == AV_PIX_FMT_YUV422P) tag = MKTAG('d','v','5','n');
            else                                            tag = MKTAG('d','v','c',' ');
       }else if (track->enc->pix_fmt == AV_PIX_FMT_YUV422P) tag = MKTAG('d','v','5','p');
        else if (track->enc->pix_fmt == AV_PIX_FMT_YUV420P) tag = MKTAG('d','v','c','p');
        else                                                tag = MKTAG('d','v','p','p');
    } else if (track->enc->height == 720) { /* HD 720 line */
        if  (track->enc->time_base.den == 50)               tag = MKTAG('d','v','h','q');
        else                                                tag = MKTAG('d','v','h','p');
    } else if (track->enc->height == 1080) { /* HD 1080 line */
        if  (track->enc->time_base.den == 25)               tag = MKTAG('d','v','h','5');
        else                                                tag = MKTAG('d','v','h','6');
    } else {
        av_log(s, AV_LOG_ERROR, "unsupported height for dv codec\n");
        return 0;
    }

    return tag;
}

static const struct {
    enum AVPixelFormat pix_fmt;
    uint32_t tag;
    unsigned bps;
} mov_pix_fmt_tags[] = {
    { AV_PIX_FMT_YUYV422, MKTAG('y','u','v','2'),  0 },
    { AV_PIX_FMT_YUYV422, MKTAG('y','u','v','s'),  0 },
    { AV_PIX_FMT_UYVY422, MKTAG('2','v','u','y'),  0 },
    { AV_PIX_FMT_RGB555BE,MKTAG('r','a','w',' '), 16 },
    { AV_PIX_FMT_RGB555LE,MKTAG('L','5','5','5'), 16 },
    { AV_PIX_FMT_RGB565LE,MKTAG('L','5','6','5'), 16 },
    { AV_PIX_FMT_RGB565BE,MKTAG('B','5','6','5'), 16 },
    { AV_PIX_FMT_GRAY16BE,MKTAG('b','1','6','g'), 16 },
    { AV_PIX_FMT_RGB24,   MKTAG('r','a','w',' '), 24 },
    { AV_PIX_FMT_BGR24,   MKTAG('2','4','B','G'), 24 },
    { AV_PIX_FMT_ARGB,    MKTAG('r','a','w',' '), 32 },
    { AV_PIX_FMT_BGRA,    MKTAG('B','G','R','A'), 32 },
    { AV_PIX_FMT_RGBA,    MKTAG('R','G','B','A'), 32 },
    { AV_PIX_FMT_ABGR,    MKTAG('A','B','G','R'), 32 },
    { AV_PIX_FMT_RGB48BE, MKTAG('b','4','8','r'), 48 },
};

static int mov_get_rawvideo_codec_tag(AVFormatContext *s, MOVTrack *track)
{
    int tag = track->enc->codec_tag;
    int i;

    for (i = 0; i < FF_ARRAY_ELEMS(mov_pix_fmt_tags); i++) {
        if (track->enc->pix_fmt == mov_pix_fmt_tags[i].pix_fmt) {
            tag = mov_pix_fmt_tags[i].tag;
            track->enc->bits_per_coded_sample = mov_pix_fmt_tags[i].bps;
            if (track->enc->codec_tag == mov_pix_fmt_tags[i].tag)
                break;
        }
    }

    return tag;
}

static int mov_get_codec_tag(AVFormatContext *s, MOVTrack *track)
{
    int tag = track->enc->codec_tag;

    if (!tag || (track->enc->strict_std_compliance >= FF_COMPLIANCE_NORMAL &&
                 (track->enc->codec_id == AV_CODEC_ID_DVVIDEO ||
                  track->enc->codec_id == AV_CODEC_ID_RAWVIDEO ||
                  track->enc->codec_id == AV_CODEC_ID_H263 ||
                  av_get_bits_per_sample(track->enc->codec_id)))) { // pcm audio
        if (track->enc->codec_id == AV_CODEC_ID_DVVIDEO)
            tag = mov_get_dv_codec_tag(s, track);
        else if (track->enc->codec_id == AV_CODEC_ID_RAWVIDEO)
            tag = mov_get_rawvideo_codec_tag(s, track);
        else if (track->enc->codec_type == AVMEDIA_TYPE_VIDEO) {
            tag = ff_codec_get_tag(ff_codec_movvideo_tags, track->enc->codec_id);
            if (!tag) { // if no mac fcc found, try with Microsoft tags
                tag = ff_codec_get_tag(ff_codec_bmp_tags, track->enc->codec_id);
                if (tag)
                    av_log(s, AV_LOG_WARNING, "Using MS style video codec tag, "
                           "the file may be unplayable!\n");
            }
        } else if (track->enc->codec_type == AVMEDIA_TYPE_AUDIO) {
            tag = ff_codec_get_tag(ff_codec_movaudio_tags, track->enc->codec_id);
            if (!tag) { // if no mac fcc found, try with Microsoft tags
                int ms_tag = ff_codec_get_tag(ff_codec_wav_tags, track->enc->codec_id);
                if (ms_tag) {
                    tag = MKTAG('m', 's', ((ms_tag >> 8) & 0xff), (ms_tag & 0xff));
                    av_log(s, AV_LOG_WARNING, "Using MS style audio codec tag, "
                           "the file may be unplayable!\n");
                }
            }
        } else if (track->enc->codec_type == AVMEDIA_TYPE_SUBTITLE)
            tag = ff_codec_get_tag(ff_codec_movsubtitle_tags, track->enc->codec_id);
    }

    return tag;
}

static const AVCodecTag codec_3gp_tags[] = {
    { AV_CODEC_ID_H263,     MKTAG('s','2','6','3') },
    { AV_CODEC_ID_H264,     MKTAG('a','v','c','1') },
    { AV_CODEC_ID_MPEG4,    MKTAG('m','p','4','v') },
    { AV_CODEC_ID_AAC,      MKTAG('m','p','4','a') },
    { AV_CODEC_ID_AMR_NB,   MKTAG('s','a','m','r') },
    { AV_CODEC_ID_AMR_WB,   MKTAG('s','a','w','b') },
    { AV_CODEC_ID_MOV_TEXT, MKTAG('t','x','3','g') },
    { AV_CODEC_ID_NONE, 0 },
};

static const AVCodecTag codec_f4v_tags[] = { // XXX: add GIF/PNG/JPEG?
    { AV_CODEC_ID_MP3,    MKTAG('.','m','p','3') },
    { AV_CODEC_ID_AAC,    MKTAG('m','p','4','a') },
    { AV_CODEC_ID_H264,   MKTAG('a','v','c','1') },
    { AV_CODEC_ID_VP6F,   MKTAG('V','P','6','F') },
    { AV_CODEC_ID_NONE, 0 },
};

static int mov_find_codec_tag(AVFormatContext *s, MOVTrack *track)
{
    int tag;

    if (track->mode == MODE_MP4 || track->mode == MODE_PSP)
        tag = mp4_get_codec_tag(s, track);
    else if (track->mode == MODE_ISM) {
        tag = mp4_get_codec_tag(s, track);
        if (!tag && track->enc->codec_id == AV_CODEC_ID_WMAPRO)
            tag = MKTAG('w', 'm', 'a', ' ');
    } else if (track->mode == MODE_IPOD)
        tag = ipod_get_codec_tag(s, track);
    else if (track->mode & MODE_3GP)
        tag = ff_codec_get_tag(codec_3gp_tags, track->enc->codec_id);
    else if (track->mode & MODE_F4V)
        tag = ff_codec_get_tag(codec_f4v_tags, track->enc->codec_id);
    else
        tag = mov_get_codec_tag(s, track);

    return tag;
}

/** Write uuid atom.
 * Needed to make file play in iPods running newest firmware
 * goes after avcC atom in moov.trak.mdia.minf.stbl.stsd.avc1
 */
static int mov_write_uuid_tag_ipod(AVIOContext *pb)
{
    avio_wb32(pb, 28);
    ffio_wfourcc(pb, "uuid");
    avio_wb32(pb, 0x6b6840f2);
    avio_wb32(pb, 0x5f244fc5);
    avio_wb32(pb, 0xba39a51b);
    avio_wb32(pb, 0xcf0323f3);
    avio_wb32(pb, 0x0);
    return 28;
}

static const uint16_t fiel_data[] = {
    0x0000, 0x0100, 0x0201, 0x0206, 0x0209, 0x020e
};

static int mov_write_fiel_tag(AVIOContext *pb, MOVTrack *track)
{
    unsigned mov_field_order = 0;
    if (track->enc->field_order < FF_ARRAY_ELEMS(fiel_data))
        mov_field_order = fiel_data[track->enc->field_order];
    else
        return 0;
    avio_wb32(pb, 10);
    ffio_wfourcc(pb, "fiel");
    avio_wb16(pb, mov_field_order);
    return 10;
}

static int mov_write_subtitle_tag(AVIOContext *pb, MOVTrack *track)
{
    int64_t pos = avio_tell(pb);
    avio_wb32(pb, 0);    /* size */
    avio_wl32(pb, track->tag); // store it byteswapped
    avio_wb32(pb, 0);    /* Reserved */
    avio_wb16(pb, 0);    /* Reserved */
    avio_wb16(pb, 1);    /* Data-reference index */

    if (track->enc->extradata_size)
        avio_write(pb, track->enc->extradata, track->enc->extradata_size);

    return update_size(pb, pos);
}

static int mov_write_pasp_tag(AVIOContext *pb, MOVTrack *track)
{
    AVRational sar;
    av_reduce(&sar.num, &sar.den, track->enc->sample_aspect_ratio.num,
              track->enc->sample_aspect_ratio.den, INT_MAX);

    avio_wb32(pb, 16);
    ffio_wfourcc(pb, "pasp");
    avio_wb32(pb, sar.num);
    avio_wb32(pb, sar.den);
    return 16;
}

static int mov_write_video_tag(AVIOContext *pb, MOVTrack *track)
{
    int64_t pos = avio_tell(pb);
    char compressor_name[32] = { 0 };

    avio_wb32(pb, 0); /* size */
    avio_wl32(pb, track->tag); // store it byteswapped
    avio_wb32(pb, 0); /* Reserved */
    avio_wb16(pb, 0); /* Reserved */
    avio_wb16(pb, 1); /* Data-reference index */

    avio_wb16(pb, 0); /* Codec stream version */
    avio_wb16(pb, 0); /* Codec stream revision (=0) */
    if (track->mode == MODE_MOV) {
        ffio_wfourcc(pb, "FFMP"); /* Vendor */
        if (track->enc->codec_id == AV_CODEC_ID_RAWVIDEO) {
            avio_wb32(pb, 0); /* Temporal Quality */
            avio_wb32(pb, 0x400); /* Spatial Quality = lossless*/
        } else {
            avio_wb32(pb, 0x200); /* Temporal Quality = normal */
            avio_wb32(pb, 0x200); /* Spatial Quality = normal */
        }
    } else {
        avio_wb32(pb, 0); /* Reserved */
        avio_wb32(pb, 0); /* Reserved */
        avio_wb32(pb, 0); /* Reserved */
    }
    avio_wb16(pb, track->enc->width); /* Video width */
    avio_wb16(pb, track->height); /* Video height */
    avio_wb32(pb, 0x00480000); /* Horizontal resolution 72dpi */
    avio_wb32(pb, 0x00480000); /* Vertical resolution 72dpi */
    avio_wb32(pb, 0); /* Data size (= 0) */
    avio_wb16(pb, 1); /* Frame count (= 1) */

    /* FIXME not sure, ISO 14496-1 draft where it shall be set to 0 */
    if (track->mode == MODE_MOV && track->enc->codec && track->enc->codec->name)
        av_strlcpy(compressor_name, track->enc->codec->name, 32);
    avio_w8(pb, strlen(compressor_name));
    avio_write(pb, compressor_name, 31);

    if (track->mode == MODE_MOV && track->enc->bits_per_coded_sample)
        avio_wb16(pb, track->enc->bits_per_coded_sample);
    else
        avio_wb16(pb, 0x18); /* Reserved */
    avio_wb16(pb, 0xffff); /* Reserved */
    if (track->tag == MKTAG('m','p','4','v'))
        mov_write_esds_tag(pb, track);
    else if (track->enc->codec_id == AV_CODEC_ID_H263)
        mov_write_d263_tag(pb);
    else if (track->enc->codec_id == AV_CODEC_ID_AVUI ||
            track->enc->codec_id == AV_CODEC_ID_SVQ3) {
        mov_write_extradata_tag(pb, track);
        avio_wb32(pb, 0);
    } else if (track->enc->codec_id == AV_CODEC_ID_DNXHD)
        mov_write_avid_tag(pb, track);
    else if (track->enc->codec_id == AV_CODEC_ID_H264) {
        mov_write_avcc_tag(pb, track);
        if (track->mode == MODE_IPOD)
            mov_write_uuid_tag_ipod(pb);
    } else if (track->enc->codec_id == AV_CODEC_ID_VC1 && track->vos_len > 0)
        mov_write_dvc1_tag(pb, track);
    else if (track->vos_len > 0)
        mov_write_glbl_tag(pb, track);

    if (track->enc->codec_id != AV_CODEC_ID_H264 &&
        track->enc->codec_id != AV_CODEC_ID_MPEG4 &&
        track->enc->codec_id != AV_CODEC_ID_DNXHD)
        if (track->enc->field_order != AV_FIELD_UNKNOWN)
            mov_write_fiel_tag(pb, track);

    if (track->enc->sample_aspect_ratio.den && track->enc->sample_aspect_ratio.num &&
        track->enc->sample_aspect_ratio.den != track->enc->sample_aspect_ratio.num) {
        mov_write_pasp_tag(pb, track);
    }

    return update_size(pb, pos);
}

static int mov_write_tmcd_tag(AVIOContext *pb, MOVTrack *track)
{
    int64_t pos = avio_tell(pb);
    int frame_duration = av_rescale(track->timescale, track->enc->time_base.num, track->enc->time_base.den);
    int nb_frames = 1.0/av_q2d(track->enc->time_base) + 0.5;

    if (nb_frames > 255) {
        av_log(NULL, AV_LOG_ERROR, "fps %d is too large\n", nb_frames);
        return AVERROR(EINVAL);
    }

    avio_wb32(pb, 0); /* size */
    ffio_wfourcc(pb, "tmcd");               /* Data format */
    avio_wb32(pb, 0);                       /* Reserved */
    avio_wb32(pb, 1);                       /* Data reference index */
    avio_wb32(pb, 0);                       /* Flags */
    avio_wb32(pb, track->timecode_flags);   /* Flags (timecode) */
    avio_wb32(pb, track->timescale);        /* Timescale */
    avio_wb32(pb, frame_duration);          /* Frame duration */
    avio_w8(pb, nb_frames);                 /* Number of frames */
    avio_wb24(pb, 0);                       /* Reserved */
    /* TODO: source reference string */
    return update_size(pb, pos);
}

static int mov_write_rtp_tag(AVIOContext *pb, MOVTrack *track)
{
    int64_t pos = avio_tell(pb);
    avio_wb32(pb, 0); /* size */
    ffio_wfourcc(pb, "rtp ");
    avio_wb32(pb, 0); /* Reserved */
    avio_wb16(pb, 0); /* Reserved */
    avio_wb16(pb, 1); /* Data-reference index */

    avio_wb16(pb, 1); /* Hint track version */
    avio_wb16(pb, 1); /* Highest compatible version */
    avio_wb32(pb, track->max_packet_size); /* Max packet size */

    avio_wb32(pb, 12); /* size */
    ffio_wfourcc(pb, "tims");
    avio_wb32(pb, track->timescale);

    return update_size(pb, pos);
}

static int mov_write_stsd_tag(AVIOContext *pb, MOVTrack *track)
{
    int64_t pos = avio_tell(pb);
    avio_wb32(pb, 0); /* size */
    ffio_wfourcc(pb, "stsd");
    avio_wb32(pb, 0); /* version & flags */
    avio_wb32(pb, 1); /* entry count */
    if (track->enc->codec_type == AVMEDIA_TYPE_VIDEO)
        mov_write_video_tag(pb, track);
    else if (track->enc->codec_type == AVMEDIA_TYPE_AUDIO)
        mov_write_audio_tag(pb, track);
    else if (track->enc->codec_type == AVMEDIA_TYPE_SUBTITLE)
        mov_write_subtitle_tag(pb, track);
    else if (track->enc->codec_tag == MKTAG('r','t','p',' '))
        mov_write_rtp_tag(pb, track);
    else if (track->enc->codec_tag == MKTAG('t','m','c','d'))
        mov_write_tmcd_tag(pb, track);
    return update_size(pb, pos);
}

static int mov_write_ctts_tag(AVIOContext *pb, MOVTrack *track)
{
    MOVStts *ctts_entries;
    uint32_t entries = 0;
    uint32_t atom_size;
    int i;

    ctts_entries = av_malloc((track->entry + 1) * sizeof(*ctts_entries)); /* worst case */
    ctts_entries[0].count = 1;
    ctts_entries[0].duration = track->cluster[0].cts;
    for (i = 1; i < track->entry; i++) {
        if (track->cluster[i].cts == ctts_entries[entries].duration) {
            ctts_entries[entries].count++; /* compress */
        } else {
            entries++;
            ctts_entries[entries].duration = track->cluster[i].cts;
            ctts_entries[entries].count = 1;
        }
    }
    entries++; /* last one */
    atom_size = 16 + (entries * 8);
    avio_wb32(pb, atom_size); /* size */
    ffio_wfourcc(pb, "ctts");
    avio_wb32(pb, 0); /* version & flags */
    avio_wb32(pb, entries); /* entry count */
    for (i = 0; i < entries; i++) {
        avio_wb32(pb, ctts_entries[i].count);
        avio_wb32(pb, ctts_entries[i].duration);
    }
    av_free(ctts_entries);
    return atom_size;
}

/* Time to sample atom */
static int mov_write_stts_tag(AVIOContext *pb, MOVTrack *track)
{
    MOVStts *stts_entries;
    uint32_t entries = -1;
    uint32_t atom_size;
    int i;

    if (track->enc->codec_type == AVMEDIA_TYPE_AUDIO && !track->audio_vbr) {
        stts_entries = av_malloc(sizeof(*stts_entries)); /* one entry */
        stts_entries[0].count = track->sample_count;
        stts_entries[0].duration = 1;
        entries = 1;
    } else {
        stts_entries = track->entry ?
                       av_malloc(track->entry * sizeof(*stts_entries)) : /* worst case */
                       NULL;
        for (i = 0; i < track->entry; i++) {
            int duration = get_cluster_duration(track, i);
            if (i && duration == stts_entries[entries].duration) {
                stts_entries[entries].count++; /* compress */
            } else {
                entries++;
                stts_entries[entries].duration = duration;
                stts_entries[entries].count = 1;
            }
        }
        entries++; /* last one */
    }
    atom_size = 16 + (entries * 8);
    avio_wb32(pb, atom_size); /* size */
    ffio_wfourcc(pb, "stts");
    avio_wb32(pb, 0); /* version & flags */
    avio_wb32(pb, entries); /* entry count */
    for (i = 0; i < entries; i++) {
        avio_wb32(pb, stts_entries[i].count);
        avio_wb32(pb, stts_entries[i].duration);
    }
    av_free(stts_entries);
    return atom_size;
}

static int mov_write_dref_tag(AVIOContext *pb)
{
    avio_wb32(pb, 28); /* size */
    ffio_wfourcc(pb, "dref");
    avio_wb32(pb, 0); /* version & flags */
    avio_wb32(pb, 1); /* entry count */

    avio_wb32(pb, 0xc); /* size */
    //FIXME add the alis and rsrc atom
    ffio_wfourcc(pb, "url ");
    avio_wb32(pb, 1); /* version & flags */

    return 28;
}

static int mov_write_stbl_tag(AVIOContext *pb, MOVTrack *track)
{
    int64_t pos = avio_tell(pb);
    avio_wb32(pb, 0); /* size */
    ffio_wfourcc(pb, "stbl");
    mov_write_stsd_tag(pb, track);
    mov_write_stts_tag(pb, track);
    if ((track->enc->codec_type == AVMEDIA_TYPE_VIDEO ||
         track->enc->codec_tag == MKTAG('r','t','p',' ')) &&
        track->has_keyframes && track->has_keyframes < track->entry)
        mov_write_stss_tag(pb, track, MOV_SYNC_SAMPLE);
    if (track->mode == MODE_MOV && track->flags & MOV_TRACK_STPS)
        mov_write_stss_tag(pb, track, MOV_PARTIAL_SYNC_SAMPLE);
    if (track->enc->codec_type == AVMEDIA_TYPE_VIDEO &&
        track->flags & MOV_TRACK_CTTS)
        mov_write_ctts_tag(pb, track);
    mov_write_stsc_tag(pb, track);
    mov_write_stsz_tag(pb, track);
    mov_write_stco_tag(pb, track);
    return update_size(pb, pos);
}

static int mov_write_dinf_tag(AVIOContext *pb)
{
    int64_t pos = avio_tell(pb);
    avio_wb32(pb, 0); /* size */
    ffio_wfourcc(pb, "dinf");
    mov_write_dref_tag(pb);
    return update_size(pb, pos);
}

static int mov_write_nmhd_tag(AVIOContext *pb)
{
    avio_wb32(pb, 12);
    ffio_wfourcc(pb, "nmhd");
    avio_wb32(pb, 0);
    return 12;
}

static int mov_write_tcmi_tag(AVIOContext *pb, MOVTrack *track)
{
    int64_t pos = avio_tell(pb);
    const char *font = "Lucida Grande";
    avio_wb32(pb, 0);                   /* size */
    ffio_wfourcc(pb, "tcmi");           /* timecode media information atom */
    avio_wb32(pb, 0);                   /* version & flags */
    avio_wb16(pb, 0);                   /* text font */
    avio_wb16(pb, 0);                   /* text face */
    avio_wb16(pb, 12);                  /* text size */
    avio_wb16(pb, 0);                   /* (unknown, not in the QT specs...) */
    avio_wb16(pb, 0x0000);              /* text color (red) */
    avio_wb16(pb, 0x0000);              /* text color (green) */
    avio_wb16(pb, 0x0000);              /* text color (blue) */
    avio_wb16(pb, 0xffff);              /* background color (red) */
    avio_wb16(pb, 0xffff);              /* background color (green) */
    avio_wb16(pb, 0xffff);              /* background color (blue) */
    avio_w8(pb, strlen(font));          /* font len (part of the pascal string) */
    avio_write(pb, font, strlen(font)); /* font name */
    return update_size(pb, pos);
}

static int mov_write_gmhd_tag(AVIOContext *pb, MOVTrack *track)
{
    int64_t pos = avio_tell(pb);
    avio_wb32(pb, 0);      /* size */
    ffio_wfourcc(pb, "gmhd");
    avio_wb32(pb, 0x18);   /* gmin size */
    ffio_wfourcc(pb, "gmin");/* generic media info */
    avio_wb32(pb, 0);      /* version & flags */
    avio_wb16(pb, 0x40);   /* graphics mode = */
    avio_wb16(pb, 0x8000); /* opColor (r?) */
    avio_wb16(pb, 0x8000); /* opColor (g?) */
    avio_wb16(pb, 0x8000); /* opColor (b?) */
    avio_wb16(pb, 0);      /* balance */
    avio_wb16(pb, 0);      /* reserved */

    /*
     * This special text atom is required for
     * Apple Quicktime chapters. The contents
     * don't appear to be documented, so the
     * bytes are copied verbatim.
     */
    if (track->tag != MKTAG('c','6','0','8')) {
    avio_wb32(pb, 0x2C);   /* size */
    ffio_wfourcc(pb, "text");
    avio_wb16(pb, 0x01);
    avio_wb32(pb, 0x00);
    avio_wb32(pb, 0x00);
    avio_wb32(pb, 0x00);
    avio_wb32(pb, 0x01);
    avio_wb32(pb, 0x00);
    avio_wb32(pb, 0x00);
    avio_wb32(pb, 0x00);
    avio_wb32(pb, 0x00004000);
    avio_wb16(pb, 0x0000);
    }

    if (track->enc->codec_tag == MKTAG('t','m','c','d')) {
        int64_t tmcd_pos = avio_tell(pb);
        avio_wb32(pb, 0); /* size */
        ffio_wfourcc(pb, "tmcd");
        mov_write_tcmi_tag(pb, track);
        update_size(pb, tmcd_pos);
    }
    return update_size(pb, pos);
}

static int mov_write_smhd_tag(AVIOContext *pb)
{
    avio_wb32(pb, 16); /* size */
    ffio_wfourcc(pb, "smhd");
    avio_wb32(pb, 0); /* version & flags */
    avio_wb16(pb, 0); /* reserved (balance, normally = 0) */
    avio_wb16(pb, 0); /* reserved */
    return 16;
}

static int mov_write_vmhd_tag(AVIOContext *pb)
{
    avio_wb32(pb, 0x14); /* size (always 0x14) */
    ffio_wfourcc(pb, "vmhd");
    avio_wb32(pb, 0x01); /* version & flags */
    avio_wb64(pb, 0); /* reserved (graphics mode = copy) */
    return 0x14;
}

static int mov_write_hdlr_tag(AVIOContext *pb, MOVTrack *track)
{
    const char *hdlr, *descr = NULL, *hdlr_type = NULL;
    int64_t pos = avio_tell(pb);

    hdlr      = "dhlr";
    hdlr_type = "url ";
    descr     = "DataHandler";

    if (track) {
        hdlr = (track->mode == MODE_MOV) ? "mhlr" : "\0\0\0\0";
        if (track->enc->codec_type == AVMEDIA_TYPE_VIDEO) {
            hdlr_type = "vide";
            descr     = "VideoHandler";
        } else if (track->enc->codec_type == AVMEDIA_TYPE_AUDIO) {
            hdlr_type = "soun";
            descr     = "SoundHandler";
        } else if (track->enc->codec_type == AVMEDIA_TYPE_SUBTITLE) {
            if (track->tag == MKTAG('c','6','0','8')) {
                hdlr_type = "clcp";
                descr = "ClosedCaptionHandler";
            } else {
            if (track->tag == MKTAG('t','x','3','g')) hdlr_type = "sbtl";
            else                                      hdlr_type = "text";
            descr = "SubtitleHandler";
            }
        } else if (track->enc->codec_tag == MKTAG('r','t','p',' ')) {
            hdlr_type = "hint";
            descr     = "HintHandler";
        } else if (track->enc->codec_tag == MKTAG('t','m','c','d')) {
            hdlr_type = "tmcd";
            descr = "TimeCodeHandler";
        } else {
            char tag_buf[32];
            av_get_codec_tag_string(tag_buf, sizeof(tag_buf),
                                    track->enc->codec_tag);

            av_log(track->enc, AV_LOG_WARNING,
                   "Unknown hldr_type for %s / 0x%04X, writing dummy values\n",
                   tag_buf, track->enc->codec_tag);
        }
    }

    avio_wb32(pb, 0); /* size */
    ffio_wfourcc(pb, "hdlr");
    avio_wb32(pb, 0); /* Version & flags */
    avio_write(pb, hdlr, 4); /* handler */
    ffio_wfourcc(pb, hdlr_type); /* handler type */
    avio_wb32(pb, 0); /* reserved */
    avio_wb32(pb, 0); /* reserved */
    avio_wb32(pb, 0); /* reserved */
    if (!track || track->mode == MODE_MOV)
        avio_w8(pb, strlen(descr)); /* pascal string */
    avio_write(pb, descr, strlen(descr)); /* handler description */
    if (track && track->mode != MODE_MOV)
        avio_w8(pb, 0); /* c string */
    return update_size(pb, pos);
}

static int mov_write_hmhd_tag(AVIOContext *pb)
{
    /* This atom must be present, but leaving the values at zero
     * seems harmless. */
    avio_wb32(pb, 28); /* size */
    ffio_wfourcc(pb, "hmhd");
    avio_wb32(pb, 0); /* version, flags */
    avio_wb16(pb, 0); /* maxPDUsize */
    avio_wb16(pb, 0); /* avgPDUsize */
    avio_wb32(pb, 0); /* maxbitrate */
    avio_wb32(pb, 0); /* avgbitrate */
    avio_wb32(pb, 0); /* reserved */
    return 28;
}

static int mov_write_minf_tag(AVIOContext *pb, MOVTrack *track)
{
    int64_t pos = avio_tell(pb);
    avio_wb32(pb, 0); /* size */
    ffio_wfourcc(pb, "minf");
    if (track->enc->codec_type == AVMEDIA_TYPE_VIDEO)
        mov_write_vmhd_tag(pb);
    else if (track->enc->codec_type == AVMEDIA_TYPE_AUDIO)
        mov_write_smhd_tag(pb);
    else if (track->enc->codec_type == AVMEDIA_TYPE_SUBTITLE) {
        if (track->tag == MKTAG('t','e','x','t') || track->tag == MKTAG('c','6','0','8')) {
            mov_write_gmhd_tag(pb, track);
        } else {
            mov_write_nmhd_tag(pb);
        }
    } else if (track->tag == MKTAG('t','m','c','d')) {
        mov_write_gmhd_tag(pb, track);
    } else if (track->tag == MKTAG('r','t','p',' ')) {
        mov_write_hmhd_tag(pb);
    }
    if (track->mode == MODE_MOV) /* FIXME: Why do it for MODE_MOV only ? */
        mov_write_hdlr_tag(pb, NULL);
    mov_write_dinf_tag(pb);
    mov_write_stbl_tag(pb, track);
    return update_size(pb, pos);
}

static int mov_write_mdhd_tag(AVIOContext *pb, MOVTrack *track)
{
    int version = track->track_duration < INT32_MAX ? 0 : 1;

    if (track->mode == MODE_ISM)
        version = 1;

    (version == 1) ? avio_wb32(pb, 44) : avio_wb32(pb, 32); /* size */
    ffio_wfourcc(pb, "mdhd");
    avio_w8(pb, version);
    avio_wb24(pb, 0); /* flags */
    if (version == 1) {
        avio_wb64(pb, track->time);
        avio_wb64(pb, track->time);
    } else {
        avio_wb32(pb, track->time); /* creation time */
        avio_wb32(pb, track->time); /* modification time */
    }
    avio_wb32(pb, track->timescale); /* time scale (sample rate for audio) */
    if (!track->entry)
        (version == 1) ? avio_wb64(pb, UINT64_C(0xffffffffffffffff)) : avio_wb32(pb, 0xffffffff);
    else
        (version == 1) ? avio_wb64(pb, track->track_duration) : avio_wb32(pb, track->track_duration); /* duration */
    avio_wb16(pb, track->language); /* language */
    avio_wb16(pb, 0); /* reserved (quality) */

    if (version != 0 && track->mode == MODE_MOV) {
        av_log(NULL, AV_LOG_ERROR,
               "FATAL error, file duration too long for timebase, this file will not be\n"
               "playable with quicktime. Choose a different timebase or a different\n"
               "container format\n");
    }

    return 32;
}

static int mov_write_mdia_tag(AVIOContext *pb, MOVTrack *track)
{
    int64_t pos = avio_tell(pb);
    avio_wb32(pb, 0); /* size */
    ffio_wfourcc(pb, "mdia");
    mov_write_mdhd_tag(pb, track);
    mov_write_hdlr_tag(pb, track);
    mov_write_minf_tag(pb, track);
    return update_size(pb, pos);
}

/* transformation matrix
     |a  b  u|
     |c  d  v|
     |tx ty w| */
static void write_matrix(AVIOContext *pb, int16_t a, int16_t b, int16_t c,
                         int16_t d, int16_t tx, int16_t ty)
{
    avio_wb32(pb, a << 16);  /* 16.16 format */
    avio_wb32(pb, b << 16);  /* 16.16 format */
    avio_wb32(pb, 0);        /* u in 2.30 format */
    avio_wb32(pb, c << 16);  /* 16.16 format */
    avio_wb32(pb, d << 16);  /* 16.16 format */
    avio_wb32(pb, 0);        /* v in 2.30 format */
    avio_wb32(pb, tx << 16); /* 16.16 format */
    avio_wb32(pb, ty << 16); /* 16.16 format */
    avio_wb32(pb, 1 << 30);  /* w in 2.30 format */
}

static int mov_write_tkhd_tag(AVIOContext *pb, MOVTrack *track, AVStream *st)
{
    int64_t duration = av_rescale_rnd(track->track_duration, MOV_TIMESCALE,
                                      track->timescale, AV_ROUND_UP);
    int version = duration < INT32_MAX ? 0 : 1;
    int rotation = 0;

    if (track->mode == MODE_ISM)
        version = 1;

    (version == 1) ? avio_wb32(pb, 104) : avio_wb32(pb, 92); /* size */
    ffio_wfourcc(pb, "tkhd");
    avio_w8(pb, version);
<<<<<<< HEAD
    avio_wb24(pb, track->secondary ? 0x2 : 0xf); /* flags (first track enabled) */
=======
    avio_wb24(pb, (track->flags & MOV_TRACK_ENABLED) ?
                  MOV_TKHD_FLAG_ENABLED | MOV_TKHD_FLAG_IN_MOVIE :
                  MOV_TKHD_FLAG_IN_MOVIE);
>>>>>>> 30ce2890
    if (version == 1) {
        avio_wb64(pb, track->time);
        avio_wb64(pb, track->time);
    } else {
        avio_wb32(pb, track->time); /* creation time */
        avio_wb32(pb, track->time); /* modification time */
    }
    avio_wb32(pb, track->track_id); /* track-id */
    avio_wb32(pb, 0); /* reserved */
    if (!track->entry)
        (version == 1) ? avio_wb64(pb, UINT64_C(0xffffffffffffffff)) : avio_wb32(pb, 0xffffffff);
    else
        (version == 1) ? avio_wb64(pb, duration) : avio_wb32(pb, duration);

    avio_wb32(pb, 0); /* reserved */
    avio_wb32(pb, 0); /* reserved */
    avio_wb16(pb, 0); /* layer */
    avio_wb16(pb, st ? st->codec->codec_type : 0); /* alternate group) */
    /* Volume, only for audio */
    if (track->enc->codec_type == AVMEDIA_TYPE_AUDIO)
        avio_wb16(pb, 0x0100);
    else
        avio_wb16(pb, 0);
    avio_wb16(pb, 0); /* reserved */

    /* Matrix structure */
    if (st && st->metadata) {
        AVDictionaryEntry *rot = av_dict_get(st->metadata, "rotate", NULL, 0);
        rotation = (rot && rot->value) ? atoi(rot->value) : 0;
    }
    if (rotation == 90) {
        write_matrix(pb,  0,  1, -1,  0, track->enc->height, 0);
    } else if (rotation == 180) {
        write_matrix(pb, -1,  0,  0, -1, track->enc->width, track->enc->height);
    } else if (rotation == 270) {
        write_matrix(pb,  0, -1,  1,  0, 0, track->enc->width);
    } else {
        write_matrix(pb,  1,  0,  0,  1, 0, 0);
    }
    /* Track width and height, for visual only */
    if (st && (track->enc->codec_type == AVMEDIA_TYPE_VIDEO ||
               track->enc->codec_type == AVMEDIA_TYPE_SUBTITLE)) {
        if (track->mode == MODE_MOV) {
            avio_wb32(pb, track->enc->width << 16);
            avio_wb32(pb, track->height << 16);
        } else {
            double sample_aspect_ratio = av_q2d(st->sample_aspect_ratio);
            if (!sample_aspect_ratio || track->height != track->enc->height)
                sample_aspect_ratio = 1;
            avio_wb32(pb, sample_aspect_ratio * track->enc->width * 0x10000);
            avio_wb32(pb, track->height * 0x10000);
        }
    } else {
        avio_wb32(pb, 0);
        avio_wb32(pb, 0);
    }
    return 0x5c;
}

static int mov_write_tapt_tag(AVIOContext *pb, MOVTrack *track)
{
    int32_t width = av_rescale(track->enc->sample_aspect_ratio.num, track->enc->width,
                               track->enc->sample_aspect_ratio.den);

    int64_t pos = avio_tell(pb);

    avio_wb32(pb, 0); /* size */
    ffio_wfourcc(pb, "tapt");

    avio_wb32(pb, 20);
    ffio_wfourcc(pb, "clef");
    avio_wb32(pb, 0);
    avio_wb32(pb, width << 16);
    avio_wb32(pb, track->enc->height << 16);

    avio_wb32(pb, 20);
    ffio_wfourcc(pb, "prof");
    avio_wb32(pb, 0);
    avio_wb32(pb, width << 16);
    avio_wb32(pb, track->enc->height << 16);

    avio_wb32(pb, 20);
    ffio_wfourcc(pb, "enof");
    avio_wb32(pb, 0);
    avio_wb32(pb, track->enc->width << 16);
    avio_wb32(pb, track->enc->height << 16);

    return update_size(pb, pos);
}

// This box seems important for the psp playback ... without it the movie seems to hang
static int mov_write_edts_tag(AVIOContext *pb, MOVTrack *track)
{
    int64_t duration = av_rescale_rnd(track->track_duration, MOV_TIMESCALE,
                                      track->timescale, AV_ROUND_UP);
    int version = duration < INT32_MAX ? 0 : 1;
    int entry_size, entry_count, size;
    int64_t delay, start_ct = track->cluster[0].cts;
    delay = av_rescale_rnd(track->cluster[0].dts + start_ct, MOV_TIMESCALE,
                           track->timescale, AV_ROUND_DOWN);
    version |= delay < INT32_MAX ? 0 : 1;

    entry_size = (version == 1) ? 20 : 12;
    entry_count = 1 + (delay > 0);
    size = 24 + entry_count * entry_size;

    /* write the atom data */
    avio_wb32(pb, size);
    ffio_wfourcc(pb, "edts");
    avio_wb32(pb, size - 8);
    ffio_wfourcc(pb, "elst");
    avio_w8(pb, version);
    avio_wb24(pb, 0); /* flags */

    avio_wb32(pb, entry_count);
    if (delay > 0) { /* add an empty edit to delay presentation */
        if (version == 1) {
            avio_wb64(pb, delay);
            avio_wb64(pb, -1);
        } else {
            avio_wb32(pb, delay);
            avio_wb32(pb, -1);
        }
        avio_wb32(pb, 0x00010000);
    } else {
        av_assert0(av_rescale_rnd(track->cluster[0].dts, MOV_TIMESCALE, track->timescale, AV_ROUND_DOWN) <= 0);
        start_ct  = -FFMIN(track->cluster[0].dts, 0); //FFMIN needed due to rounding
        duration += delay;
    }

    /* duration */
    if (version == 1) {
        avio_wb64(pb, duration);
        avio_wb64(pb, start_ct);
    } else {
        avio_wb32(pb, duration);
        avio_wb32(pb, start_ct);
    }
    avio_wb32(pb, 0x00010000);
    return size;
}

static int mov_write_tref_tag(AVIOContext *pb, MOVTrack *track)
{
    avio_wb32(pb, 20);   // size
    ffio_wfourcc(pb, "tref");
    avio_wb32(pb, 12);   // size (subatom)
    avio_wl32(pb, track->tref_tag);
    avio_wb32(pb, track->tref_id);
    return 20;
}

// goes at the end of each track!  ... Critical for PSP playback ("Incompatible data" without it)
static int mov_write_uuid_tag_psp(AVIOContext *pb, MOVTrack *mov)
{
    avio_wb32(pb, 0x34); /* size ... reports as 28 in mp4box! */
    ffio_wfourcc(pb, "uuid");
    ffio_wfourcc(pb, "USMT");
    avio_wb32(pb, 0x21d24fce);
    avio_wb32(pb, 0xbb88695c);
    avio_wb32(pb, 0xfac9c740);
    avio_wb32(pb, 0x1c);     // another size here!
    ffio_wfourcc(pb, "MTDT");
    avio_wb32(pb, 0x00010012);
    avio_wb32(pb, 0x0a);
    avio_wb32(pb, 0x55c40000);
    avio_wb32(pb, 0x1);
    avio_wb32(pb, 0x0);
    return 0x34;
}

static int mov_write_udta_sdp(AVIOContext *pb, MOVTrack *track)
{
    AVFormatContext *ctx = track->rtp_ctx;
    char buf[1000] = "";
    int len;

    ff_sdp_write_media(buf, sizeof(buf), ctx->streams[0], track->src_track,
                       NULL, NULL, 0, 0, ctx);
    av_strlcatf(buf, sizeof(buf), "a=control:streamid=%d\r\n", track->track_id);
    len = strlen(buf);

    avio_wb32(pb, len + 24);
    ffio_wfourcc(pb, "udta");
    avio_wb32(pb, len + 16);
    ffio_wfourcc(pb, "hnti");
    avio_wb32(pb, len + 8);
    ffio_wfourcc(pb, "sdp ");
    avio_write(pb, buf, len);
    return len + 24;
}

static int mov_write_trak_tag(AVIOContext *pb, MOVMuxContext *mov,
                              MOVTrack *track, AVStream *st)
{
    int64_t pos = avio_tell(pb);
    avio_wb32(pb, 0); /* size */
    ffio_wfourcc(pb, "trak");
    mov_write_tkhd_tag(pb, track, st);
    if (supports_edts(mov))
        mov_write_edts_tag(pb, track);  // PSP Movies and several other cases require edts box
    if (track->tref_tag)
        mov_write_tref_tag(pb, track);
    mov_write_mdia_tag(pb, track);
    if (track->mode == MODE_PSP)
        mov_write_uuid_tag_psp(pb, track); // PSP Movies require this uuid box
    if (track->tag == MKTAG('r','t','p',' '))
        mov_write_udta_sdp(pb, track);
    if (track->enc->codec_type == AVMEDIA_TYPE_VIDEO && track->mode == MODE_MOV) {
        double sample_aspect_ratio = av_q2d(st->sample_aspect_ratio);
        if (st->sample_aspect_ratio.num && 1.0 != sample_aspect_ratio)
            mov_write_tapt_tag(pb, track);
    }
    return update_size(pb, pos);
}

static int mov_write_iods_tag(AVIOContext *pb, MOVMuxContext *mov)
{
    int i, has_audio = 0, has_video = 0;
    int64_t pos = avio_tell(pb);
    int audio_profile = mov->iods_audio_profile;
    int video_profile = mov->iods_video_profile;
    for (i = 0; i < mov->nb_streams; i++) {
        if (mov->tracks[i].entry > 0) {
            has_audio |= mov->tracks[i].enc->codec_type == AVMEDIA_TYPE_AUDIO;
            has_video |= mov->tracks[i].enc->codec_type == AVMEDIA_TYPE_VIDEO;
        }
    }
    if (audio_profile < 0)
        audio_profile = 0xFF - has_audio;
    if (video_profile < 0)
        video_profile = 0xFF - has_video;
    avio_wb32(pb, 0x0); /* size */
    ffio_wfourcc(pb, "iods");
    avio_wb32(pb, 0);    /* version & flags */
    put_descr(pb, 0x10, 7);
    avio_wb16(pb, 0x004f);
    avio_w8(pb, 0xff);
    avio_w8(pb, 0xff);
    avio_w8(pb, audio_profile);
    avio_w8(pb, video_profile);
    avio_w8(pb, 0xff);
    return update_size(pb, pos);
}

static int mov_write_trex_tag(AVIOContext *pb, MOVTrack *track)
{
    avio_wb32(pb, 0x20); /* size */
    ffio_wfourcc(pb, "trex");
    avio_wb32(pb, 0);   /* version & flags */
    avio_wb32(pb, track->track_id); /* track ID */
    avio_wb32(pb, 1);   /* default sample description index */
    avio_wb32(pb, 0);   /* default sample duration */
    avio_wb32(pb, 0);   /* default sample size */
    avio_wb32(pb, 0);   /* default sample flags */
    return 0;
}

static int mov_write_mvex_tag(AVIOContext *pb, MOVMuxContext *mov)
{
    int64_t pos = avio_tell(pb);
    int i;
    avio_wb32(pb, 0x0); /* size */
    ffio_wfourcc(pb, "mvex");
    for (i = 0; i < mov->nb_streams; i++)
        mov_write_trex_tag(pb, &mov->tracks[i]);
    return update_size(pb, pos);
}

static int mov_write_mvhd_tag(AVIOContext *pb, MOVMuxContext *mov)
{
    int max_track_id = 1, i;
    int64_t max_track_len_temp, max_track_len = 0;
    int version;

    for (i = 0; i < mov->nb_streams; i++) {
        if (mov->tracks[i].entry > 0 && mov->tracks[i].timescale) {
            max_track_len_temp = av_rescale_rnd(mov->tracks[i].track_duration,
                                                MOV_TIMESCALE,
                                                mov->tracks[i].timescale,
                                                AV_ROUND_UP);
            if (max_track_len < max_track_len_temp)
                max_track_len = max_track_len_temp;
            if (max_track_id < mov->tracks[i].track_id)
                max_track_id = mov->tracks[i].track_id;
        }
    }

    version = max_track_len < UINT32_MAX ? 0 : 1;
    (version == 1) ? avio_wb32(pb, 120) : avio_wb32(pb, 108); /* size */
    ffio_wfourcc(pb, "mvhd");
    avio_w8(pb, version);
    avio_wb24(pb, 0); /* flags */
    if (version == 1) {
        avio_wb64(pb, mov->time);
        avio_wb64(pb, mov->time);
    } else {
        avio_wb32(pb, mov->time); /* creation time */
        avio_wb32(pb, mov->time); /* modification time */
    }
    avio_wb32(pb, MOV_TIMESCALE);
    (version == 1) ? avio_wb64(pb, max_track_len) : avio_wb32(pb, max_track_len); /* duration of longest track */

    avio_wb32(pb, 0x00010000); /* reserved (preferred rate) 1.0 = normal */
    avio_wb16(pb, 0x0100); /* reserved (preferred volume) 1.0 = normal */
    avio_wb16(pb, 0); /* reserved */
    avio_wb32(pb, 0); /* reserved */
    avio_wb32(pb, 0); /* reserved */

    /* Matrix structure */
    write_matrix(pb, 1, 0, 0, 1, 0, 0);

    avio_wb32(pb, 0); /* reserved (preview time) */
    avio_wb32(pb, 0); /* reserved (preview duration) */
    avio_wb32(pb, 0); /* reserved (poster time) */
    avio_wb32(pb, 0); /* reserved (selection time) */
    avio_wb32(pb, 0); /* reserved (selection duration) */
    avio_wb32(pb, 0); /* reserved (current time) */
    avio_wb32(pb, max_track_id + 1); /* Next track id */
    return 0x6c;
}

static int mov_write_itunes_hdlr_tag(AVIOContext *pb, MOVMuxContext *mov,
                                     AVFormatContext *s)
{
    avio_wb32(pb, 33); /* size */
    ffio_wfourcc(pb, "hdlr");
    avio_wb32(pb, 0);
    avio_wb32(pb, 0);
    ffio_wfourcc(pb, "mdir");
    ffio_wfourcc(pb, "appl");
    avio_wb32(pb, 0);
    avio_wb32(pb, 0);
    avio_w8(pb, 0);
    return 33;
}

/* helper function to write a data tag with the specified string as data */
static int mov_write_string_data_tag(AVIOContext *pb, const char *data, int lang, int long_style)
{
    if (long_style) {
        int size = 16 + strlen(data);
        avio_wb32(pb, size); /* size */
        ffio_wfourcc(pb, "data");
        avio_wb32(pb, 1);
        avio_wb32(pb, 0);
        avio_write(pb, data, strlen(data));
        return size;
    } else {
        if (!lang)
            lang = ff_mov_iso639_to_lang("und", 1);
        avio_wb16(pb, strlen(data)); /* string length */
        avio_wb16(pb, lang);
        avio_write(pb, data, strlen(data));
        return strlen(data) + 4;
    }
}

static int mov_write_string_tag(AVIOContext *pb, const char *name,
                                const char *value, int lang, int long_style)
{
    int size = 0;
    if (value && value[0]) {
        int64_t pos = avio_tell(pb);
        avio_wb32(pb, 0); /* size */
        ffio_wfourcc(pb, name);
        mov_write_string_data_tag(pb, value, lang, long_style);
        size = update_size(pb, pos);
    }
    return size;
}

static int mov_write_string_metadata(AVFormatContext *s, AVIOContext *pb,
                                     const char *name, const char *tag,
                                     int long_style)
{
    int l, lang = 0, len, len2;
    AVDictionaryEntry *t, *t2 = NULL;
    char tag2[16];

    if (!(t = av_dict_get(s->metadata, tag, NULL, 0)))
        return 0;

    len = strlen(t->key);
    snprintf(tag2, sizeof(tag2), "%s-", tag);
    while ((t2 = av_dict_get(s->metadata, tag2, t2, AV_DICT_IGNORE_SUFFIX))) {
        len2 = strlen(t2->key);
        if (len2 == len + 4 && !strcmp(t->value, t2->value)
            && (l = ff_mov_iso639_to_lang(&t2->key[len2 - 3], 1)) >= 0) {
            lang = l;
            break;
        }
    }
    return mov_write_string_tag(pb, name, t->value, lang, long_style);
}

/* iTunes bpm number */
static int mov_write_tmpo_tag(AVIOContext *pb, AVFormatContext *s)
{
    AVDictionaryEntry *t = av_dict_get(s->metadata, "tmpo", NULL, 0);
    int size = 0, tmpo = t ? atoi(t->value) : 0;
    if (tmpo) {
        size = 26;
        avio_wb32(pb, size);
        ffio_wfourcc(pb, "tmpo");
        avio_wb32(pb, size-8); /* size */
        ffio_wfourcc(pb, "data");
        avio_wb32(pb, 0x15);  //type specifier
        avio_wb32(pb, 0);
        avio_wb16(pb, tmpo);        // data
    }
    return size;
}

/* iTunes track or disc number */
static int mov_write_trkn_tag(AVIOContext *pb, MOVMuxContext *mov,
                              AVFormatContext *s, int disc)
{
    AVDictionaryEntry *t = av_dict_get(s->metadata,
                                       disc ? "disc" : "track",
                                       NULL, 0);
    int size = 0, track = t ? atoi(t->value) : 0;
    if (track) {
        int tracks = 0;
        char *slash = strchr(t->value, '/');
        if (slash)
            tracks = atoi(slash + 1);
        avio_wb32(pb, 32); /* size */
        ffio_wfourcc(pb, disc ? "disk" : "trkn");
        avio_wb32(pb, 24); /* size */
        ffio_wfourcc(pb, "data");
        avio_wb32(pb, 0);        // 8 bytes empty
        avio_wb32(pb, 0);
        avio_wb16(pb, 0);        // empty
        avio_wb16(pb, track);    // track / disc number
        avio_wb16(pb, tracks);   // total track / disc number
        avio_wb16(pb, 0);        // empty
        size = 32;
    }
    return size;
}

static int mov_write_int8_metadata(AVFormatContext *s, AVIOContext *pb,
                                   const char *name, const char *tag,
                                   int len)
{
    AVDictionaryEntry *t = NULL;
    uint8_t num;
    int size = 24 + len;

    if (len != 1 && len != 4)
        return -1;

    if (!(t = av_dict_get(s->metadata, tag, NULL, 0)))
        return 0;
    num = atoi(t->value);

    avio_wb32(pb, size);
    ffio_wfourcc(pb, name);
    avio_wb32(pb, size - 8);
    ffio_wfourcc(pb, "data");
    avio_wb32(pb, 0x15);
    avio_wb32(pb, 0);
    if (len==4) avio_wb32(pb, num);
    else        avio_w8 (pb, num);

    return size;
}

/* iTunes meta data list */
static int mov_write_ilst_tag(AVIOContext *pb, MOVMuxContext *mov,
                              AVFormatContext *s)
{
    int64_t pos = avio_tell(pb);
    avio_wb32(pb, 0); /* size */
    ffio_wfourcc(pb, "ilst");
    mov_write_string_metadata(s, pb, "\251nam", "title"    , 1);
    mov_write_string_metadata(s, pb, "\251ART", "artist"   , 1);
    mov_write_string_metadata(s, pb, "aART", "album_artist", 1);
    mov_write_string_metadata(s, pb, "\251wrt", "composer" , 1);
    mov_write_string_metadata(s, pb, "\251alb", "album"    , 1);
    mov_write_string_metadata(s, pb, "\251day", "date"     , 1);
    mov_write_string_tag(pb, "\251too", LIBAVFORMAT_IDENT, 0, 1);
    mov_write_string_metadata(s, pb, "\251cmt", "comment"  , 1);
    mov_write_string_metadata(s, pb, "\251gen", "genre"    , 1);
    mov_write_string_metadata(s, pb, "\251cpy", "copyright", 1);
    mov_write_string_metadata(s, pb, "\251grp", "grouping" , 1);
    mov_write_string_metadata(s, pb, "\251lyr", "lyrics"   , 1);
    mov_write_string_metadata(s, pb, "desc",    "description",1);
    mov_write_string_metadata(s, pb, "ldes",    "synopsis" , 1);
    mov_write_string_metadata(s, pb, "tvsh",    "show"     , 1);
    mov_write_string_metadata(s, pb, "tven",    "episode_id",1);
    mov_write_string_metadata(s, pb, "tvnn",    "network"  , 1);
    mov_write_int8_metadata  (s, pb, "tves",    "episode_sort",4);
    mov_write_int8_metadata  (s, pb, "tvsn",    "season_number",4);
    mov_write_int8_metadata  (s, pb, "stik",    "media_type",1);
    mov_write_int8_metadata  (s, pb, "hdvd",    "hd_video",  1);
    mov_write_int8_metadata  (s, pb, "pgap",    "gapless_playback",1);
    mov_write_trkn_tag(pb, mov, s, 0); // track number
    mov_write_trkn_tag(pb, mov, s, 1); // disc number
    mov_write_tmpo_tag(pb, s);
    return update_size(pb, pos);
}

/* iTunes meta data tag */
static int mov_write_meta_tag(AVIOContext *pb, MOVMuxContext *mov,
                              AVFormatContext *s)
{
    int size = 0;
    int64_t pos = avio_tell(pb);
    avio_wb32(pb, 0); /* size */
    ffio_wfourcc(pb, "meta");
    avio_wb32(pb, 0);
    mov_write_itunes_hdlr_tag(pb, mov, s);
    mov_write_ilst_tag(pb, mov, s);
    size = update_size(pb, pos);
    return size;
}

static int utf8len(const uint8_t *b)
{
    int len = 0;
    int val;
    while (*b) {
        GET_UTF8(val, *b++, return -1;)
        len++;
    }
    return len;
}

static int ascii_to_wc(AVIOContext *pb, const uint8_t *b)
{
    int val;
    while (*b) {
        GET_UTF8(val, *b++, return -1;)
        avio_wb16(pb, val);
    }
    avio_wb16(pb, 0x00);
    return 0;
}

static uint16_t language_code(const char *str)
{
    return (((str[0] - 0x60) & 0x1F) << 10) +
           (((str[1] - 0x60) & 0x1F) <<  5) +
           (( str[2] - 0x60) & 0x1F);
}

static int mov_write_3gp_udta_tag(AVIOContext *pb, AVFormatContext *s,
                                  const char *tag, const char *str)
{
    int64_t pos = avio_tell(pb);
    AVDictionaryEntry *t = av_dict_get(s->metadata, str, NULL, 0);
    if (!t || !utf8len(t->value))
        return 0;
    avio_wb32(pb, 0);   /* size */
    ffio_wfourcc(pb, tag); /* type */
    avio_wb32(pb, 0);   /* version + flags */
    if (!strcmp(tag, "yrrc"))
        avio_wb16(pb, atoi(t->value));
    else {
        avio_wb16(pb, language_code("eng")); /* language */
        avio_write(pb, t->value, strlen(t->value) + 1); /* UTF8 string value */
        if (!strcmp(tag, "albm") &&
            (t = av_dict_get(s->metadata, "track", NULL, 0)))
            avio_w8(pb, atoi(t->value));
    }
    return update_size(pb, pos);
}

static int mov_write_chpl_tag(AVIOContext *pb, AVFormatContext *s)
{
    int64_t pos = avio_tell(pb);
    int i, nb_chapters = FFMIN(s->nb_chapters, 255);

    avio_wb32(pb, 0);            // size
    ffio_wfourcc(pb, "chpl");
    avio_wb32(pb, 0x01000000);   // version + flags
    avio_wb32(pb, 0);            // unknown
    avio_w8(pb, nb_chapters);

    for (i = 0; i < nb_chapters; i++) {
        AVChapter *c = s->chapters[i];
        AVDictionaryEntry *t;
        avio_wb64(pb, av_rescale_q(c->start, c->time_base, (AVRational){1,10000000}));

        if ((t = av_dict_get(c->metadata, "title", NULL, 0))) {
            int len = FFMIN(strlen(t->value), 255);
            avio_w8(pb, len);
            avio_write(pb, t->value, len);
        } else
            avio_w8(pb, 0);
    }
    return update_size(pb, pos);
}

static int mov_write_udta_tag(AVIOContext *pb, MOVMuxContext *mov,
                              AVFormatContext *s)
{
    AVIOContext *pb_buf;
    int i, ret, size;
    uint8_t *buf;

    for (i = 0; i < s->nb_streams; i++)
        if (mov->tracks[i].enc->flags & CODEC_FLAG_BITEXACT) {
            return 0;
        }

    ret = avio_open_dyn_buf(&pb_buf);
    if (ret < 0)
        return ret;

    if (mov->mode & MODE_3GP) {
        mov_write_3gp_udta_tag(pb_buf, s, "perf", "artist");
        mov_write_3gp_udta_tag(pb_buf, s, "titl", "title");
        mov_write_3gp_udta_tag(pb_buf, s, "auth", "author");
        mov_write_3gp_udta_tag(pb_buf, s, "gnre", "genre");
        mov_write_3gp_udta_tag(pb_buf, s, "dscp", "comment");
        mov_write_3gp_udta_tag(pb_buf, s, "albm", "album");
        mov_write_3gp_udta_tag(pb_buf, s, "cprt", "copyright");
        mov_write_3gp_udta_tag(pb_buf, s, "yrrc", "date");
    } else if (mov->mode == MODE_MOV) { // the title field breaks gtkpod with mp4 and my suspicion is that stuff is not valid in mp4
        mov_write_string_metadata(s, pb_buf, "\251ART", "artist",      0);
        mov_write_string_metadata(s, pb_buf, "\251nam", "title",       0);
        mov_write_string_metadata(s, pb_buf, "\251aut", "author",      0);
        mov_write_string_metadata(s, pb_buf, "\251alb", "album",       0);
        mov_write_string_metadata(s, pb_buf, "\251day", "date",        0);
        mov_write_string_metadata(s, pb_buf, "\251swr", "encoder",     0);
        // currently ignored by mov.c
        mov_write_string_metadata(s, pb_buf, "\251des", "comment",     0);
        // add support for libquicktime, this atom is also actually read by mov.c
        mov_write_string_metadata(s, pb_buf, "\251cmt", "comment",     0);
        mov_write_string_metadata(s, pb_buf, "\251gen", "genre",       0);
        mov_write_string_metadata(s, pb_buf, "\251cpy", "copyright",   0);
    } else {
        /* iTunes meta data */
        mov_write_meta_tag(pb_buf, mov, s);
    }

    if (s->nb_chapters)
        mov_write_chpl_tag(pb_buf, s);

    if ((size = avio_close_dyn_buf(pb_buf, &buf)) > 0) {
        avio_wb32(pb, size + 8);
        ffio_wfourcc(pb, "udta");
        avio_write(pb, buf, size);
    }
    av_free(buf);

    return 0;
}

static void mov_write_psp_udta_tag(AVIOContext *pb,
                                   const char *str, const char *lang, int type)
{
    int len = utf8len(str) + 1;
    if (len <= 0)
        return;
    avio_wb16(pb, len * 2 + 10);        /* size */
    avio_wb32(pb, type);                /* type */
    avio_wb16(pb, language_code(lang)); /* language */
    avio_wb16(pb, 0x01);                /* ? */
    ascii_to_wc(pb, str);
}

static int mov_write_uuidusmt_tag(AVIOContext *pb, AVFormatContext *s)
{
    AVDictionaryEntry *title = av_dict_get(s->metadata, "title", NULL, 0);
    int64_t pos, pos2;

    if (title) {
        pos = avio_tell(pb);
        avio_wb32(pb, 0); /* size placeholder*/
        ffio_wfourcc(pb, "uuid");
        ffio_wfourcc(pb, "USMT");
        avio_wb32(pb, 0x21d24fce); /* 96 bit UUID */
        avio_wb32(pb, 0xbb88695c);
        avio_wb32(pb, 0xfac9c740);

        pos2 = avio_tell(pb);
        avio_wb32(pb, 0); /* size placeholder*/
        ffio_wfourcc(pb, "MTDT");
        avio_wb16(pb, 4);

        // ?
        avio_wb16(pb, 0x0C);                 /* size */
        avio_wb32(pb, 0x0B);                 /* type */
        avio_wb16(pb, language_code("und")); /* language */
        avio_wb16(pb, 0x0);                  /* ? */
        avio_wb16(pb, 0x021C);               /* data */

        mov_write_psp_udta_tag(pb, LIBAVCODEC_IDENT,      "eng", 0x04);
        mov_write_psp_udta_tag(pb, title->value,          "eng", 0x01);
        mov_write_psp_udta_tag(pb, "2006/04/01 11:11:11", "und", 0x03);

        update_size(pb, pos2);
        return update_size(pb, pos);
    }

    return 0;
}

static void build_chunks(MOVTrack *trk)
{
    int i;
    MOVIentry *chunk = &trk->cluster[0];
    uint64_t chunkSize = chunk->size;
    chunk->chunkNum = 1;
    if (trk->chunkCount)
        return;
    trk->chunkCount = 1;
    for (i = 1; i<trk->entry; i++){
        if (chunk->pos + chunkSize == trk->cluster[i].pos &&
            chunkSize + trk->cluster[i].size < (1<<20)){
            chunkSize             += trk->cluster[i].size;
            chunk->samples_in_chunk += trk->cluster[i].entries;
        } else {
            trk->cluster[i].chunkNum = chunk->chunkNum+1;
            chunk=&trk->cluster[i];
            chunkSize = chunk->size;
            trk->chunkCount++;
        }
    }
}

static int mov_write_moov_tag(AVIOContext *pb, MOVMuxContext *mov,
                              AVFormatContext *s)
{
    int i;
    int64_t pos = avio_tell(pb);
    int not_first[AVMEDIA_TYPE_NB]={0};
    avio_wb32(pb, 0); /* size placeholder*/
    ffio_wfourcc(pb, "moov");

    for (i = 0; i < mov->nb_streams; i++) {
        if (mov->tracks[i].entry <= 0 && !(mov->flags & FF_MOV_FLAG_FRAGMENT))
            continue;

        mov->tracks[i].time     = mov->time;
        mov->tracks[i].track_id = i + 1;

        if (mov->tracks[i].entry)
            build_chunks(&mov->tracks[i]);
    }

    if (mov->chapter_track)
        for (i = 0; i < s->nb_streams; i++) {
            mov->tracks[i].tref_tag = MKTAG('c','h','a','p');
            mov->tracks[i].tref_id  = mov->tracks[mov->chapter_track].track_id;
        }
    for (i = 0; i < mov->nb_streams; i++) {
        if (mov->tracks[i].tag == MKTAG('r','t','p',' ')) {
            mov->tracks[i].tref_tag = MKTAG('h','i','n','t');
            mov->tracks[i].tref_id =
                mov->tracks[mov->tracks[i].src_track].track_id;
        }
    }
    for (i = 0; i < mov->nb_streams; i++) {
        if (mov->tracks[i].tag == MKTAG('t','m','c','d')) {
            int src_trk = mov->tracks[i].src_track;
            mov->tracks[src_trk].tref_tag = mov->tracks[i].tag;
            mov->tracks[src_trk].tref_id  = mov->tracks[i].track_id;
            mov->tracks[i].track_duration = mov->tracks[src_trk].track_duration;
        }
    }

    mov_write_mvhd_tag(pb, mov);
    if (mov->mode != MODE_MOV && !mov->iods_skip)
        mov_write_iods_tag(pb, mov);
    for (i = 0; i < mov->nb_streams; i++) {
        if (mov->tracks[i].entry > 0 || mov->flags & FF_MOV_FLAG_FRAGMENT) {
            if (i < s->nb_streams){
                int codec_type= s->streams[i]->codec->codec_type;
                if (codec_type==AVMEDIA_TYPE_AUDIO || codec_type==AVMEDIA_TYPE_SUBTITLE){
                    mov->tracks[i].secondary= not_first[codec_type];
                    not_first[codec_type]= 1;
                }
            }
            mov_write_trak_tag(pb, mov, &(mov->tracks[i]), i < s->nb_streams ? s->streams[i] : NULL);
        }
    }
    if (mov->flags & FF_MOV_FLAG_FRAGMENT)
        mov_write_mvex_tag(pb, mov); /* QuickTime requires trak to precede this */

    if (mov->mode == MODE_PSP)
        mov_write_uuidusmt_tag(pb, s);
    else
        mov_write_udta_tag(pb, mov, s);

    return update_size(pb, pos);
}

static void param_write_int(AVIOContext *pb, const char *name, int value)
{
    avio_printf(pb, "<param name=\"%s\" value=\"%d\" valuetype=\"data\"/>\n", name, value);
}

static void param_write_string(AVIOContext *pb, const char *name, const char *value)
{
    avio_printf(pb, "<param name=\"%s\" value=\"%s\" valuetype=\"data\"/>\n", name, value);
}

static void param_write_hex(AVIOContext *pb, const char *name, const uint8_t *value, int len)
{
    char buf[150];
    len = FFMIN(sizeof(buf) / 2 - 1, len);
    ff_data_to_hex(buf, value, len, 0);
    buf[2 * len] = '\0';
    avio_printf(pb, "<param name=\"%s\" value=\"%s\" valuetype=\"data\"/>\n", name, buf);
}

static int mov_write_isml_manifest(AVIOContext *pb, MOVMuxContext *mov)
{
    int64_t pos = avio_tell(pb);
    int i;
    static const uint8_t uuid[] = {
        0xa5, 0xd4, 0x0b, 0x30, 0xe8, 0x14, 0x11, 0xdd,
        0xba, 0x2f, 0x08, 0x00, 0x20, 0x0c, 0x9a, 0x66
    };

    avio_wb32(pb, 0);
    ffio_wfourcc(pb, "uuid");
    avio_write(pb, uuid, sizeof(uuid));
    avio_wb32(pb, 0);

    avio_printf(pb, "<?xml version=\"1.0\" encoding=\"utf-8\"?>\n");
    avio_printf(pb, "<smil xmlns=\"http://www.w3.org/2001/SMIL20/Language\">\n");
    avio_printf(pb, "<head>\n");
    avio_printf(pb, "<meta name=\"creator\" content=\"%s\" />\n",
                    LIBAVFORMAT_IDENT);
    avio_printf(pb, "</head>\n");
    avio_printf(pb, "<body>\n");
    avio_printf(pb, "<switch>\n");
    for (i = 0; i < mov->nb_streams; i++) {
        MOVTrack *track = &mov->tracks[i];
        const char *type;
        /* track->track_id is initialized in write_moov, and thus isn't known
         * here yet */
        int track_id = i + 1;

        if (track->enc->codec_type == AVMEDIA_TYPE_VIDEO) {
            type = "video";
        } else if (track->enc->codec_type == AVMEDIA_TYPE_AUDIO) {
            type = "audio";
        } else {
            continue;
        }
        avio_printf(pb, "<%s systemBitrate=\"%d\">\n", type,
                                                       track->enc->bit_rate);
        param_write_int(pb, "systemBitrate", track->enc->bit_rate);
        param_write_int(pb, "trackID", track_id);
        if (track->enc->codec_type == AVMEDIA_TYPE_VIDEO) {
            if (track->enc->codec_id == AV_CODEC_ID_H264) {
                uint8_t *ptr;
                int size = track->enc->extradata_size;
                if (!ff_avc_write_annexb_extradata(track->enc->extradata, &ptr,
                                                   &size)) {
                    param_write_hex(pb, "CodecPrivateData",
                                    ptr ? ptr : track->enc->extradata,
                                    size);
                    av_free(ptr);
                }
                param_write_string(pb, "FourCC", "H264");
            } else if (track->enc->codec_id == AV_CODEC_ID_VC1) {
                param_write_string(pb, "FourCC", "WVC1");
                param_write_hex(pb, "CodecPrivateData", track->enc->extradata,
                                track->enc->extradata_size);
            }
            param_write_int(pb, "MaxWidth", track->enc->width);
            param_write_int(pb, "MaxHeight", track->enc->height);
            param_write_int(pb, "DisplayWidth", track->enc->width);
            param_write_int(pb, "DisplayHeight", track->enc->height);
        } else {
            if (track->enc->codec_id == AV_CODEC_ID_AAC) {
                param_write_string(pb, "FourCC", "AACL");
            } else if (track->enc->codec_id == AV_CODEC_ID_WMAPRO) {
                param_write_string(pb, "FourCC", "WMAP");
            }
            param_write_hex(pb, "CodecPrivateData", track->enc->extradata,
                            track->enc->extradata_size);
            param_write_int(pb, "AudioTag", ff_codec_get_tag(ff_codec_wav_tags,
                                                             track->enc->codec_id));
            param_write_int(pb, "Channels", track->enc->channels);
            param_write_int(pb, "SamplingRate", track->enc->sample_rate);
            param_write_int(pb, "BitsPerSample", 16);
            param_write_int(pb, "PacketSize", track->enc->block_align ?
                                              track->enc->block_align : 4);
        }
        avio_printf(pb, "</%s>\n", type);
    }
    avio_printf(pb, "</switch>\n");
    avio_printf(pb, "</body>\n");
    avio_printf(pb, "</smil>\n");

    return update_size(pb, pos);
}

static int mov_write_mfhd_tag(AVIOContext *pb, MOVMuxContext *mov)
{
    avio_wb32(pb, 16);
    ffio_wfourcc(pb, "mfhd");
    avio_wb32(pb, 0);
    avio_wb32(pb, mov->fragments);
    return 0;
}

static int mov_write_tfhd_tag(AVIOContext *pb, MOVTrack *track,
                              int64_t moof_offset)
{
    int64_t pos = avio_tell(pb);
    uint32_t flags = MOV_TFHD_DEFAULT_SIZE | MOV_TFHD_DEFAULT_DURATION |
                     MOV_TFHD_BASE_DATA_OFFSET;
    if (!track->entry) {
        flags |= MOV_TFHD_DURATION_IS_EMPTY;
    } else {
        flags |= MOV_TFHD_DEFAULT_FLAGS;
    }

    /* Don't set a default sample size, the silverlight player refuses
     * to play files with that set. Don't set a default sample duration,
     * WMP freaks out if it is set. Don't set a base data offset, PIFF
     * file format says it MUST NOT be set. */
    if (track->mode == MODE_ISM)
        flags &= ~(MOV_TFHD_DEFAULT_SIZE | MOV_TFHD_DEFAULT_DURATION |
                   MOV_TFHD_BASE_DATA_OFFSET);

    avio_wb32(pb, 0); /* size placeholder */
    ffio_wfourcc(pb, "tfhd");
    avio_w8(pb, 0); /* version */
    avio_wb24(pb, flags);

    avio_wb32(pb, track->track_id); /* track-id */
    if (flags & MOV_TFHD_BASE_DATA_OFFSET)
        avio_wb64(pb, moof_offset);
    if (flags & MOV_TFHD_DEFAULT_DURATION) {
        track->default_duration = get_cluster_duration(track, 0);
        avio_wb32(pb, track->default_duration);
    }
    if (flags & MOV_TFHD_DEFAULT_SIZE) {
        track->default_size = track->entry ? track->cluster[0].size : 1;
        avio_wb32(pb, track->default_size);
    } else
        track->default_size = -1;

    if (flags & MOV_TFHD_DEFAULT_FLAGS) {
        track->default_sample_flags =
            track->enc->codec_type == AVMEDIA_TYPE_VIDEO ?
            (MOV_FRAG_SAMPLE_FLAG_DEPENDS_YES | MOV_FRAG_SAMPLE_FLAG_IS_NON_SYNC) :
            MOV_FRAG_SAMPLE_FLAG_DEPENDS_NO;
        avio_wb32(pb, track->default_sample_flags);
    }

    return update_size(pb, pos);
}

static uint32_t get_sample_flags(MOVTrack *track, MOVIentry *entry)
{
    return entry->flags & MOV_SYNC_SAMPLE ? MOV_FRAG_SAMPLE_FLAG_DEPENDS_NO :
           (MOV_FRAG_SAMPLE_FLAG_DEPENDS_YES | MOV_FRAG_SAMPLE_FLAG_IS_NON_SYNC);
}

static int mov_write_trun_tag(AVIOContext *pb, MOVTrack *track)
{
    int64_t pos = avio_tell(pb);
    uint32_t flags = MOV_TRUN_DATA_OFFSET;
    int i;

    for (i = 0; i < track->entry; i++) {
        if (get_cluster_duration(track, i) != track->default_duration)
            flags |= MOV_TRUN_SAMPLE_DURATION;
        if (track->cluster[i].size != track->default_size)
            flags |= MOV_TRUN_SAMPLE_SIZE;
        if (i > 0 && get_sample_flags(track, &track->cluster[i]) != track->default_sample_flags)
            flags |= MOV_TRUN_SAMPLE_FLAGS;
    }
    if (!(flags & MOV_TRUN_SAMPLE_FLAGS))
        flags |= MOV_TRUN_FIRST_SAMPLE_FLAGS;
    if (track->flags & MOV_TRACK_CTTS)
        flags |= MOV_TRUN_SAMPLE_CTS;

    avio_wb32(pb, 0); /* size placeholder */
    ffio_wfourcc(pb, "trun");
    avio_w8(pb, 0); /* version */
    avio_wb24(pb, flags);

    avio_wb32(pb, track->entry); /* sample count */
    track->moof_size_offset = avio_tell(pb);
    avio_wb32(pb, 0); /* data offset */
    if (flags & MOV_TRUN_FIRST_SAMPLE_FLAGS)
        avio_wb32(pb, get_sample_flags(track, &track->cluster[0]));

    for (i = 0; i < track->entry; i++) {
        if (flags & MOV_TRUN_SAMPLE_DURATION)
            avio_wb32(pb, get_cluster_duration(track, i));
        if (flags & MOV_TRUN_SAMPLE_SIZE)
            avio_wb32(pb, track->cluster[i].size);
        if (flags & MOV_TRUN_SAMPLE_FLAGS)
            avio_wb32(pb, get_sample_flags(track, &track->cluster[i]));
        if (flags & MOV_TRUN_SAMPLE_CTS)
            avio_wb32(pb, track->cluster[i].cts);
    }

    return update_size(pb, pos);
}

static int mov_write_tfxd_tag(AVIOContext *pb, MOVTrack *track)
{
    int64_t pos = avio_tell(pb);
    static const uint8_t uuid[] = {
        0x6d, 0x1d, 0x9b, 0x05, 0x42, 0xd5, 0x44, 0xe6,
        0x80, 0xe2, 0x14, 0x1d, 0xaf, 0xf7, 0x57, 0xb2
    };

    avio_wb32(pb, 0); /* size placeholder */
    ffio_wfourcc(pb, "uuid");
    avio_write(pb, uuid, sizeof(uuid));
    avio_w8(pb, 1);
    avio_wb24(pb, 0);
    avio_wb64(pb, track->frag_start);
    avio_wb64(pb, track->start_dts + track->track_duration -
                  track->cluster[0].dts);

    return update_size(pb, pos);
}

static int mov_write_tfrf_tag(AVIOContext *pb, MOVMuxContext *mov,
                              MOVTrack *track, int entry)
{
    int n = track->nb_frag_info - 1 - entry, i;
    int size = 8 + 16 + 4 + 1 + 16*n;
    static const uint8_t uuid[] = {
        0xd4, 0x80, 0x7e, 0xf2, 0xca, 0x39, 0x46, 0x95,
        0x8e, 0x54, 0x26, 0xcb, 0x9e, 0x46, 0xa7, 0x9f
    };

    if (entry < 0)
        return 0;

    avio_seek(pb, track->frag_info[entry].tfrf_offset, SEEK_SET);
    avio_wb32(pb, size);
    ffio_wfourcc(pb, "uuid");
    avio_write(pb, uuid, sizeof(uuid));
    avio_w8(pb, 1);
    avio_wb24(pb, 0);
    avio_w8(pb, n);
    for (i = 0; i < n; i++) {
        int index = entry + 1 + i;
        avio_wb64(pb, track->frag_info[index].time);
        avio_wb64(pb, track->frag_info[index].duration);
    }
    if (n < mov->ism_lookahead) {
        int free_size = 16 * (mov->ism_lookahead - n);
        avio_wb32(pb, free_size);
        ffio_wfourcc(pb, "free");
        ffio_fill(pb, 0, free_size - 8);
    }

    return 0;
}

static int mov_write_tfrf_tags(AVIOContext *pb, MOVMuxContext *mov,
                               MOVTrack *track)
{
    int64_t pos = avio_tell(pb);
    int i;
    for (i = 0; i < mov->ism_lookahead; i++) {
        /* Update the tfrf tag for the last ism_lookahead fragments,
         * nb_frag_info - 1 is the next fragment to be written. */
        mov_write_tfrf_tag(pb, mov, track, track->nb_frag_info - 2 - i);
    }
    avio_seek(pb, pos, SEEK_SET);
    return 0;
}

static int mov_write_traf_tag(AVIOContext *pb, MOVMuxContext *mov,
                              MOVTrack *track, int64_t moof_offset)
{
    int64_t pos = avio_tell(pb);
    avio_wb32(pb, 0); /* size placeholder */
    ffio_wfourcc(pb, "traf");

    mov_write_tfhd_tag(pb, track, moof_offset);
    mov_write_trun_tag(pb, track);
    if (mov->mode == MODE_ISM) {
        mov_write_tfxd_tag(pb, track);

        if (mov->ism_lookahead) {
            int i, size = 16 + 4 + 1 + 16 * mov->ism_lookahead;

            track->tfrf_offset = avio_tell(pb);
            avio_wb32(pb, 8 + size);
            ffio_wfourcc(pb, "free");
            for (i = 0; i < size; i++)
                avio_w8(pb, 0);
        }
    }

    return update_size(pb, pos);
}

static int mov_write_moof_tag(AVIOContext *pb, MOVMuxContext *mov, int tracks)
{
    int64_t pos = avio_tell(pb), end;
    int i, moof_size;

    avio_wb32(pb, 0); /* size placeholder */
    ffio_wfourcc(pb, "moof");

    mov_write_mfhd_tag(pb, mov);
    for (i = 0; i < mov->nb_streams; i++) {
        MOVTrack *track = &mov->tracks[i];
        if (tracks >= 0 && i != tracks)
            continue;
        if (!track->entry)
            continue;
        mov_write_traf_tag(pb, mov, track, pos);
    }

    end = avio_tell(pb);
    moof_size = end - pos;
    for (i = 0; i < mov->nb_streams; i++) {
        MOVTrack *track = &mov->tracks[i];
        if (tracks >= 0 && i != tracks)
            continue;
        if (!track->entry)
            continue;
        avio_seek(pb, mov->tracks[i].moof_size_offset, SEEK_SET);
        avio_wb32(pb, moof_size + 8 + mov->tracks[i].data_offset);
    }
    avio_seek(pb, end, SEEK_SET);

    return update_size(pb, pos);
}

static int mov_write_tfra_tag(AVIOContext *pb, MOVTrack *track)
{
    int64_t pos = avio_tell(pb);
    int i;

    avio_wb32(pb, 0); /* size placeholder */
    ffio_wfourcc(pb, "tfra");
    avio_w8(pb, 1); /* version */
    avio_wb24(pb, 0);

    avio_wb32(pb, track->track_id);
    avio_wb32(pb, 0); /* length of traf/trun/sample num */
    avio_wb32(pb, track->nb_frag_info);
    for (i = 0; i < track->nb_frag_info; i++) {
        avio_wb64(pb, track->frag_info[i].time);
        avio_wb64(pb, track->frag_info[i].offset);
        avio_w8(pb, 1); /* traf number */
        avio_w8(pb, 1); /* trun number */
        avio_w8(pb, 1); /* sample number */
    }

    return update_size(pb, pos);
}

static int mov_write_mfra_tag(AVIOContext *pb, MOVMuxContext *mov)
{
    int64_t pos = avio_tell(pb);
    int i;

    avio_wb32(pb, 0); /* size placeholder */
    ffio_wfourcc(pb, "mfra");
    /* An empty mfra atom is enough to indicate to the publishing point that
     * the stream has ended. */
    if (mov->flags & FF_MOV_FLAG_ISML)
        return update_size(pb, pos);

    for (i = 0; i < mov->nb_streams; i++) {
        MOVTrack *track = &mov->tracks[i];
        if (track->nb_frag_info)
            mov_write_tfra_tag(pb, track);
    }

    avio_wb32(pb, 16);
    ffio_wfourcc(pb, "mfro");
    avio_wb32(pb, 0); /* version + flags */
    avio_wb32(pb, avio_tell(pb) + 4 - pos);

    return update_size(pb, pos);
}

static int mov_write_mdat_tag(AVIOContext *pb, MOVMuxContext *mov)
{
    avio_wb32(pb, 8);    // placeholder for extended size field (64 bit)
    ffio_wfourcc(pb, mov->mode == MODE_MOV ? "wide" : "free");

    mov->mdat_pos = avio_tell(pb);
    avio_wb32(pb, 0); /* size placeholder*/
    ffio_wfourcc(pb, "mdat");
    return 0;
}

/* TODO: This needs to be more general */
static int mov_write_ftyp_tag(AVIOContext *pb, AVFormatContext *s)
{
    MOVMuxContext *mov = s->priv_data;
    int64_t pos = avio_tell(pb);
    int has_h264 = 0, has_video = 0;
    int minor = 0x200;
    int i;

    for (i = 0; i < s->nb_streams; i++) {
        AVStream *st = s->streams[i];
        if (st->codec->codec_type == AVMEDIA_TYPE_VIDEO)
            has_video = 1;
        if (st->codec->codec_id == AV_CODEC_ID_H264)
            has_h264 = 1;
    }

    avio_wb32(pb, 0); /* size */
    ffio_wfourcc(pb, "ftyp");

    if (mov->mode == MODE_3GP) {
        ffio_wfourcc(pb, has_h264 ? "3gp6"  : "3gp4");
        minor =     has_h264 ?   0x100 :   0x200;
    } else if (mov->mode & MODE_3G2) {
        ffio_wfourcc(pb, has_h264 ? "3g2b"  : "3g2a");
        minor =     has_h264 ? 0x20000 : 0x10000;
    } else if (mov->mode == MODE_PSP)
        ffio_wfourcc(pb, "MSNV");
    else if (mov->mode == MODE_MP4)
        ffio_wfourcc(pb, "isom");
    else if (mov->mode == MODE_IPOD)
        ffio_wfourcc(pb, has_video ? "M4V ":"M4A ");
    else if (mov->mode == MODE_ISM)
        ffio_wfourcc(pb, "isml");
    else if (mov->mode == MODE_F4V)
        ffio_wfourcc(pb, "f4v ");
    else
        ffio_wfourcc(pb, "qt  ");

    avio_wb32(pb, minor);

    if (mov->mode == MODE_MOV)
        ffio_wfourcc(pb, "qt  ");
    else if (mov->mode == MODE_ISM) {
        ffio_wfourcc(pb, "piff");
        ffio_wfourcc(pb, "iso2");
    } else {
        ffio_wfourcc(pb, "isom");
        ffio_wfourcc(pb, "iso2");
        if (has_h264)
            ffio_wfourcc(pb, "avc1");
    }

    if (mov->mode == MODE_3GP)
        ffio_wfourcc(pb, has_h264 ? "3gp6":"3gp4");
    else if (mov->mode & MODE_3G2)
        ffio_wfourcc(pb, has_h264 ? "3g2b":"3g2a");
    else if (mov->mode == MODE_PSP)
        ffio_wfourcc(pb, "MSNV");
    else if (mov->mode == MODE_MP4)
        ffio_wfourcc(pb, "mp41");
    return update_size(pb, pos);
}

static void mov_write_uuidprof_tag(AVIOContext *pb, AVFormatContext *s)
{
    AVCodecContext *video_codec = s->streams[0]->codec;
    AVCodecContext *audio_codec = s->streams[1]->codec;
    int audio_rate = audio_codec->sample_rate;
    int frame_rate = ((video_codec->time_base.den) * (0x10000)) / (video_codec->time_base.num);
    int audio_kbitrate = audio_codec->bit_rate / 1000;
    int video_kbitrate = FFMIN(video_codec->bit_rate / 1000, 800 - audio_kbitrate);

    avio_wb32(pb, 0x94); /* size */
    ffio_wfourcc(pb, "uuid");
    ffio_wfourcc(pb, "PROF");

    avio_wb32(pb, 0x21d24fce); /* 96 bit UUID */
    avio_wb32(pb, 0xbb88695c);
    avio_wb32(pb, 0xfac9c740);

    avio_wb32(pb, 0x0);  /* ? */
    avio_wb32(pb, 0x3);  /* 3 sections ? */

    avio_wb32(pb, 0x14); /* size */
    ffio_wfourcc(pb, "FPRF");
    avio_wb32(pb, 0x0);  /* ? */
    avio_wb32(pb, 0x0);  /* ? */
    avio_wb32(pb, 0x0);  /* ? */

    avio_wb32(pb, 0x2c);  /* size */
    ffio_wfourcc(pb, "APRF"); /* audio */
    avio_wb32(pb, 0x0);
    avio_wb32(pb, 0x2);   /* TrackID */
    ffio_wfourcc(pb, "mp4a");
    avio_wb32(pb, 0x20f);
    avio_wb32(pb, 0x0);
    avio_wb32(pb, audio_kbitrate);
    avio_wb32(pb, audio_kbitrate);
    avio_wb32(pb, audio_rate);
    avio_wb32(pb, audio_codec->channels);

    avio_wb32(pb, 0x34);  /* size */
    ffio_wfourcc(pb, "VPRF");   /* video */
    avio_wb32(pb, 0x0);
    avio_wb32(pb, 0x1);    /* TrackID */
    if (video_codec->codec_id == AV_CODEC_ID_H264) {
        ffio_wfourcc(pb, "avc1");
        avio_wb16(pb, 0x014D);
        avio_wb16(pb, 0x0015);
    } else {
        ffio_wfourcc(pb, "mp4v");
        avio_wb16(pb, 0x0000);
        avio_wb16(pb, 0x0103);
    }
    avio_wb32(pb, 0x0);
    avio_wb32(pb, video_kbitrate);
    avio_wb32(pb, video_kbitrate);
    avio_wb32(pb, frame_rate);
    avio_wb32(pb, frame_rate);
    avio_wb16(pb, video_codec->width);
    avio_wb16(pb, video_codec->height);
    avio_wb32(pb, 0x010001); /* ? */
}

static int mov_parse_mpeg2_frame(AVPacket *pkt, uint32_t *flags)
{
    uint32_t c = -1;
    int i, closed_gop = 0;

    for (i = 0; i < pkt->size - 4; i++) {
        c = (c << 8) + pkt->data[i];
        if (c == 0x1b8) { // gop
            closed_gop = pkt->data[i + 4] >> 6 & 0x01;
        } else if (c == 0x100) { // pic
            int temp_ref = (pkt->data[i + 1] << 2) | (pkt->data[i + 2] >> 6);
            if (!temp_ref || closed_gop) // I picture is not reordered
                *flags = MOV_SYNC_SAMPLE;
            else
                *flags = MOV_PARTIAL_SYNC_SAMPLE;
            break;
        }
    }
    return 0;
}

static void mov_parse_vc1_frame(AVPacket *pkt, MOVTrack *trk, int fragment)
{
    const uint8_t *start, *next, *end = pkt->data + pkt->size;
    int seq = 0, entry = 0;
    int key = pkt->flags & AV_PKT_FLAG_KEY;
    start = find_next_marker(pkt->data, end);
    for (next = start; next < end; start = next) {
        next = find_next_marker(start + 4, end);
        switch (AV_RB32(start)) {
        case VC1_CODE_SEQHDR:
            seq = 1;
            break;
        case VC1_CODE_ENTRYPOINT:
            entry = 1;
            break;
        case VC1_CODE_SLICE:
            trk->vc1_info.slices = 1;
            break;
        }
    }
    if (!trk->entry && !fragment) {
        /* First packet in first fragment */
        trk->vc1_info.first_packet_seq   = seq;
        trk->vc1_info.first_packet_entry = entry;
    } else if ((seq && !trk->vc1_info.packet_seq) ||
               (entry && !trk->vc1_info.packet_entry)) {
        int i;
        for (i = 0; i < trk->entry; i++)
            trk->cluster[i].flags &= ~MOV_SYNC_SAMPLE;
        trk->has_keyframes = 0;
        if (seq)
            trk->vc1_info.packet_seq = 1;
        if (entry)
            trk->vc1_info.packet_entry = 1;
        if (!fragment) {
            /* First fragment */
            if ((!seq   || trk->vc1_info.first_packet_seq) &&
                (!entry || trk->vc1_info.first_packet_entry)) {
                /* First packet had the same headers as this one, readd the
                 * sync sample flag. */
                trk->cluster[0].flags |= MOV_SYNC_SAMPLE;
                trk->has_keyframes = 1;
            }
        }
    }
    if (trk->vc1_info.packet_seq && trk->vc1_info.packet_entry)
        key = seq && entry;
    else if (trk->vc1_info.packet_seq)
        key = seq;
    else if (trk->vc1_info.packet_entry)
        key = entry;
    if (key) {
        trk->cluster[trk->entry].flags |= MOV_SYNC_SAMPLE;
        trk->has_keyframes++;
    }
}

static int mov_flush_fragment(AVFormatContext *s)
{
    MOVMuxContext *mov = s->priv_data;
    int i, first_track = -1;
    int64_t mdat_size = 0;

    if (!(mov->flags & FF_MOV_FLAG_FRAGMENT))
        return 0;

    if (!(mov->flags & FF_MOV_FLAG_EMPTY_MOOV) && mov->fragments == 0) {
        int64_t pos = avio_tell(s->pb);
        uint8_t *buf;
        int buf_size, moov_size;

        for (i = 0; i < mov->nb_streams; i++)
            if (!mov->tracks[i].entry)
                break;
        /* Don't write the initial moov unless all tracks have data */
        if (i < mov->nb_streams)
            return 0;

        moov_size = get_moov_size(s);
        for (i = 0; i < mov->nb_streams; i++)
            mov->tracks[i].data_offset = pos + moov_size + 8;

        mov_write_moov_tag(s->pb, mov, s);

        buf_size = avio_close_dyn_buf(mov->mdat_buf, &buf);
        mov->mdat_buf = NULL;
        avio_wb32(s->pb, buf_size + 8);
        ffio_wfourcc(s->pb, "mdat");
        avio_write(s->pb, buf, buf_size);
        av_free(buf);

        mov->fragments++;
        mov->mdat_size = 0;
        for (i = 0; i < mov->nb_streams; i++) {
            if (mov->tracks[i].entry)
                mov->tracks[i].frag_start += mov->tracks[i].start_dts +
                                             mov->tracks[i].track_duration -
                                             mov->tracks[i].cluster[0].dts;
            mov->tracks[i].entry = 0;
        }
        avio_flush(s->pb);
        return 0;
    }

    for (i = 0; i < mov->nb_streams; i++) {
        MOVTrack *track = &mov->tracks[i];
        if (mov->flags & FF_MOV_FLAG_SEPARATE_MOOF)
            track->data_offset = 0;
        else
            track->data_offset = mdat_size;
        if (!track->mdat_buf)
            continue;
        mdat_size += avio_tell(track->mdat_buf);
        if (first_track < 0)
            first_track = i;
    }

    if (!mdat_size)
        return 0;

    for (i = 0; i < mov->nb_streams; i++) {
        MOVTrack *track = &mov->tracks[i];
        int buf_size, write_moof = 1, moof_tracks = -1;
        uint8_t *buf;
        int64_t duration = 0;

        if (track->entry)
            duration = track->start_dts + track->track_duration -
                       track->cluster[0].dts;
        if (mov->flags & FF_MOV_FLAG_SEPARATE_MOOF) {
            if (!track->mdat_buf)
                continue;
            mdat_size = avio_tell(track->mdat_buf);
            moof_tracks = i;
        } else {
            write_moof = i == first_track;
        }

        if (write_moof) {
            MOVFragmentInfo *info;
            avio_flush(s->pb);
            track->nb_frag_info++;
            if (track->nb_frag_info >= track->frag_info_capacity) {
                unsigned new_capacity = track->nb_frag_info + MOV_FRAG_INFO_ALLOC_INCREMENT;
                if (av_reallocp_array(&track->frag_info,
                                      new_capacity,
                                      sizeof(*track->frag_info)))
                    return AVERROR(ENOMEM);
                track->frag_info_capacity = new_capacity;
            }
            info = &track->frag_info[track->nb_frag_info - 1];
            info->offset   = avio_tell(s->pb);
            info->time     = mov->tracks[i].frag_start;
            info->duration = duration;
            mov_write_tfrf_tags(s->pb, mov, track);

            mov_write_moof_tag(s->pb, mov, moof_tracks);
            info->tfrf_offset = track->tfrf_offset;
            mov->fragments++;

            avio_wb32(s->pb, mdat_size + 8);
            ffio_wfourcc(s->pb, "mdat");
        }

        if (track->entry)
            track->frag_start += duration;
        track->entry = 0;
        if (!track->mdat_buf)
            continue;
        buf_size = avio_close_dyn_buf(track->mdat_buf, &buf);
        track->mdat_buf = NULL;

        avio_write(s->pb, buf, buf_size);
        av_free(buf);
    }

    mov->mdat_size = 0;

    avio_flush(s->pb);
    return 0;
}

int ff_mov_write_packet(AVFormatContext *s, AVPacket *pkt)
{
    MOVMuxContext *mov = s->priv_data;
    AVIOContext *pb = s->pb;
    MOVTrack *trk = &mov->tracks[pkt->stream_index];
    AVCodecContext *enc = trk->enc;
    unsigned int samples_in_chunk = 0;
    int size = pkt->size;
    uint8_t *reformatted_data = NULL;

    if (mov->flags & FF_MOV_FLAG_FRAGMENT) {
        int ret;
        if (mov->fragments > 0) {
            if (!trk->mdat_buf) {
                if ((ret = avio_open_dyn_buf(&trk->mdat_buf)) < 0)
                    return ret;
            }
            pb = trk->mdat_buf;
        } else {
            if (!mov->mdat_buf) {
                if ((ret = avio_open_dyn_buf(&mov->mdat_buf)) < 0)
                    return ret;
            }
            pb = mov->mdat_buf;
        }
    }

    if (enc->codec_id == AV_CODEC_ID_AMR_NB) {
        /* We must find out how many AMR blocks there are in one packet */
        static uint16_t packed_size[16] =
            {13, 14, 16, 18, 20, 21, 27, 32, 6, 0, 0, 0, 0, 0, 0, 1};
        int len = 0;

        while (len < size && samples_in_chunk < 100) {
            len += packed_size[(pkt->data[len] >> 3) & 0x0F];
            samples_in_chunk++;
        }
        if (samples_in_chunk > 1) {
            av_log(s, AV_LOG_ERROR, "fatal error, input is not a single packet, implement a AVParser for it\n");
            return -1;
        }
    } else if (enc->codec_id == AV_CODEC_ID_ADPCM_MS ||
               enc->codec_id == AV_CODEC_ID_ADPCM_IMA_WAV) {
        samples_in_chunk = enc->frame_size;
    } else if (trk->sample_size)
        samples_in_chunk = size / trk->sample_size;
    else
        samples_in_chunk = 1;

    /* copy extradata if it exists */
    if (trk->vos_len == 0 && enc->extradata_size > 0) {
        trk->vos_len  = enc->extradata_size;
        trk->vos_data = av_malloc(trk->vos_len);
        memcpy(trk->vos_data, enc->extradata, trk->vos_len);
    }

    if (enc->codec_id == AV_CODEC_ID_AAC && pkt->size > 2 &&
        (AV_RB16(pkt->data) & 0xfff0) == 0xfff0) {
        if (!s->streams[pkt->stream_index]->nb_frames) {
            av_log(s, AV_LOG_ERROR, "Malformed AAC bitstream detected: "
                   "use audio bitstream filter 'aac_adtstoasc' to fix it "
                   "('-bsf:a aac_adtstoasc' option with ffmpeg)\n");
            return -1;
        }
        av_log(s, AV_LOG_WARNING, "aac bitstream error\n");
    }
    if (enc->codec_id == AV_CODEC_ID_H264 && trk->vos_len > 0 && *(uint8_t *)trk->vos_data != 1) {
        /* from x264 or from bytestream h264 */
        /* nal reformating needed */
        if (trk->hint_track >= 0 && trk->hint_track < mov->nb_streams) {
            ff_avc_parse_nal_units_buf(pkt->data, &reformatted_data,
                                       &size);
            avio_write(pb, reformatted_data, size);
        } else {
            size = ff_avc_parse_nal_units(pb, pkt->data, pkt->size);
        }
    } else {
        avio_write(pb, pkt->data, size);
    }

    if ((enc->codec_id == AV_CODEC_ID_DNXHD ||
         enc->codec_id == AV_CODEC_ID_AC3) && !trk->vos_len) {
        /* copy frame to create needed atoms */
        trk->vos_len  = size;
        trk->vos_data = av_malloc(size);
        if (!trk->vos_data)
            return AVERROR(ENOMEM);
        memcpy(trk->vos_data, pkt->data, size);
    }

    if (trk->entry >= trk->cluster_capacity) {
        unsigned new_capacity = 2 * (trk->entry + MOV_INDEX_CLUSTER_SIZE);
        if (av_reallocp_array(&trk->cluster, new_capacity,
                              sizeof(*trk->cluster)))
            return AVERROR(ENOMEM);
        trk->cluster_capacity = new_capacity;
    }

    trk->cluster[trk->entry].pos              = avio_tell(pb) - size;
    trk->cluster[trk->entry].samples_in_chunk = samples_in_chunk;
    trk->cluster[trk->entry].chunkNum         = 0;
    trk->cluster[trk->entry].size             = size;
    trk->cluster[trk->entry].entries          = samples_in_chunk;
    trk->cluster[trk->entry].dts              = pkt->dts;
    if (!trk->entry && trk->start_dts != AV_NOPTS_VALUE) {
        /* First packet of a new fragment. We already wrote the duration
         * of the last packet of the previous fragment based on track_duration,
         * which might not exactly match our dts. Therefore adjust the dts
         * of this packet to be what the previous packets duration implies. */
        trk->cluster[trk->entry].dts = trk->start_dts + trk->track_duration;
    }
    if (!trk->entry && trk->start_dts == AV_NOPTS_VALUE && !supports_edts(mov)) {
        trk->cluster[trk->entry].dts = trk->start_dts = 0;
    }
    if (trk->start_dts == AV_NOPTS_VALUE)
        trk->start_dts = pkt->dts;
    trk->track_duration = pkt->dts - trk->start_dts + pkt->duration;
    trk->last_sample_is_subtitle_end = 0;

    if (pkt->pts == AV_NOPTS_VALUE) {
        av_log(s, AV_LOG_WARNING, "pts has no value\n");
        pkt->pts = pkt->dts;
    }
    if (pkt->dts != pkt->pts)
        trk->flags |= MOV_TRACK_CTTS;
    trk->cluster[trk->entry].cts   = pkt->pts - pkt->dts;
    trk->cluster[trk->entry].flags = 0;
    if (enc->codec_id == AV_CODEC_ID_VC1) {
        mov_parse_vc1_frame(pkt, trk, mov->fragments);
    } else if (pkt->flags & AV_PKT_FLAG_KEY) {
        if (mov->mode == MODE_MOV && enc->codec_id == AV_CODEC_ID_MPEG2VIDEO &&
            trk->entry > 0) { // force sync sample for the first key frame
            mov_parse_mpeg2_frame(pkt, &trk->cluster[trk->entry].flags);
            if (trk->cluster[trk->entry].flags & MOV_PARTIAL_SYNC_SAMPLE)
                trk->flags |= MOV_TRACK_STPS;
        } else {
            trk->cluster[trk->entry].flags = MOV_SYNC_SAMPLE;
        }
        if (trk->cluster[trk->entry].flags & MOV_SYNC_SAMPLE)
            trk->has_keyframes++;
    }
    trk->entry++;
    trk->sample_count += samples_in_chunk;
    mov->mdat_size    += size;

    avio_flush(pb);

    if (trk->hint_track >= 0 && trk->hint_track < mov->nb_streams)
        ff_mov_add_hinted_packet(s, pkt, trk->hint_track, trk->entry,
                                 reformatted_data, size);
    av_free(reformatted_data);
    return 0;
}

static int mov_write_single_packet(AVFormatContext *s, AVPacket *pkt)
{
        MOVMuxContext *mov = s->priv_data;
        MOVTrack *trk = &mov->tracks[pkt->stream_index];
        AVCodecContext *enc = trk->enc;
        int64_t frag_duration = 0;
        int size = pkt->size;

        if (!pkt->size)
            return 0;             /* Discard 0 sized packets */

        if (trk->entry && pkt->stream_index < s->nb_streams)
            frag_duration = av_rescale_q(pkt->dts - trk->cluster[0].dts,
                                         s->streams[pkt->stream_index]->time_base,
                                         AV_TIME_BASE_Q);
        if ((mov->max_fragment_duration &&
             frag_duration >= mov->max_fragment_duration) ||
             (mov->max_fragment_size && mov->mdat_size + size >= mov->max_fragment_size) ||
             (mov->flags & FF_MOV_FLAG_FRAG_KEYFRAME &&
              enc->codec_type == AVMEDIA_TYPE_VIDEO &&
              trk->entry && pkt->flags & AV_PKT_FLAG_KEY)) {
            if (frag_duration >= mov->min_fragment_duration)
                mov_flush_fragment(s);
        }

        return ff_mov_write_packet(s, pkt);
}

static int mov_write_subtitle_end_packet(AVFormatContext *s,
                                         int stream_index,
                                         int64_t dts) {
    AVPacket end;
    uint8_t data[2] = {0};
    int ret;

    av_init_packet(&end);
    end.size = sizeof(data);
    end.data = data;
    end.pts = dts;
    end.dts = dts;
    end.duration = 0;
    end.stream_index = stream_index;

    ret = mov_write_single_packet(s, &end);
    av_free_packet(&end);

    return ret;
}

static int mov_write_packet(AVFormatContext *s, AVPacket *pkt)
{
    if (!pkt) {
        mov_flush_fragment(s);
        return 1;
    } else {
        int i;
        MOVMuxContext *mov = s->priv_data;

        if (!pkt->size) return 0; /* Discard 0 sized packets */

        /*
         * Subtitles require special handling.
         *
         * 1) For full complaince, every track must have a sample at
         * dts == 0, which is rarely true for subtitles. So, as soon
         * as we see any packet with dts > 0, write an empty subtitle
         * at dts == 0 for any subtitle track with no samples in it.
         *
         * 2) For each subtitle track, check if the current packet's
         * dts is past the duration of the last subtitle sample. If
         * so, we now need to write an end sample for that subtitle.
         *
         * This must be done conditionally to allow for subtitles that
         * immediately replace each other, in which case an end sample
         * is not needed, and is, in fact, actively harmful.
         *
         * 3) See mov_write_trailer for how the final end sample is
         * handled.
         */
        for (i = 0; i < mov->nb_streams; i++) {
            MOVTrack *trk = &mov->tracks[i];
            int ret;

            if (trk->enc->codec_id == AV_CODEC_ID_MOV_TEXT &&
                trk->track_duration < pkt->dts &&
                (trk->entry == 0 || !trk->last_sample_is_subtitle_end)) {
                ret = mov_write_subtitle_end_packet(s, i, trk->track_duration);
                if (ret < 0) return ret;
                trk->last_sample_is_subtitle_end = 1;
            }
        }

        return mov_write_single_packet(s, pkt);
    }
}

// QuickTime chapters involve an additional text track with the chapter names
// as samples, and a tref pointing from the other tracks to the chapter one.
static int mov_create_chapter_track(AVFormatContext *s, int tracknum)
{
    AVIOContext *pb;

    MOVMuxContext *mov = s->priv_data;
    MOVTrack *track = &mov->tracks[tracknum];
    AVPacket pkt = { .stream_index = tracknum, .flags = AV_PKT_FLAG_KEY };
    int i, len;
    // These properties are required to make QT recognize the chapter track
    uint8_t chapter_properties[43] = { 0, 0, 0, 0, 0, 0, 0, 1, };

    track->mode = mov->mode;
    track->tag = MKTAG('t','e','x','t');
    track->timescale = MOV_TIMESCALE;
    track->enc = avcodec_alloc_context3(NULL);
    track->enc->codec_type = AVMEDIA_TYPE_SUBTITLE;
#if 0
    track->enc->extradata = av_malloc(sizeof(chapter_properties));
    if (track->enc->extradata == NULL)
        return AVERROR(ENOMEM);
    track->enc->extradata_size = sizeof(chapter_properties);
    memcpy(track->enc->extradata, chapter_properties, sizeof(chapter_properties));
#else
    if (avio_open_dyn_buf(&pb) >= 0) {
        int size;
        uint8_t *buf;

        /* Stub header (usually for Quicktime chapter track) */
        // TextSampleEntry
        avio_wb32(pb, 0x01); // displayFlags
        avio_w8(pb, 0x00);   // horizontal justification
        avio_w8(pb, 0x00);   // vertical justification
        avio_w8(pb, 0x00);   // bgColourRed
        avio_w8(pb, 0x00);   // bgColourGreen
        avio_w8(pb, 0x00);   // bgColourBlue
        avio_w8(pb, 0x00);   // bgColourAlpha
        // BoxRecord
        avio_wb16(pb, 0x00); // defTextBoxTop
        avio_wb16(pb, 0x00); // defTextBoxLeft
        avio_wb16(pb, 0x00); // defTextBoxBottom
        avio_wb16(pb, 0x00); // defTextBoxRight
        // StyleRecord
        avio_wb16(pb, 0x00); // startChar
        avio_wb16(pb, 0x00); // endChar
        avio_wb16(pb, 0x01); // fontID
        avio_w8(pb, 0x00);   // fontStyleFlags
        avio_w8(pb, 0x00);   // fontSize
        avio_w8(pb, 0x00);   // fgColourRed
        avio_w8(pb, 0x00);   // fgColourGreen
        avio_w8(pb, 0x00);   // fgColourBlue
        avio_w8(pb, 0x00);   // fgColourAlpha
        // FontTableBox
        avio_wb32(pb, 0x0D); // box size
        ffio_wfourcc(pb, "ftab"); // box atom name
        avio_wb16(pb, 0x01); // entry count
        // FontRecord
        avio_wb16(pb, 0x01); // font ID
        avio_w8(pb, 0x00);   // font name length

        if ((size = avio_close_dyn_buf(pb, &buf)) > 0) {
            track->enc->extradata = buf;
            track->enc->extradata_size = size;
        } else {
            av_free(&buf);
        }
    }
#endif

    for (i = 0; i < s->nb_chapters; i++) {
        AVChapter *c = s->chapters[i];
        AVDictionaryEntry *t;

        int64_t end = av_rescale_q(c->end, c->time_base, (AVRational){1,MOV_TIMESCALE});
        pkt.pts = pkt.dts = av_rescale_q(c->start, c->time_base, (AVRational){1,MOV_TIMESCALE});
        pkt.duration = end - pkt.dts;

        if ((t = av_dict_get(c->metadata, "title", NULL, 0))) {
            len      = strlen(t->value);
            pkt.size = len + 2;
            pkt.data = av_malloc(pkt.size);
            AV_WB16(pkt.data, len);
            memcpy(pkt.data + 2, t->value, len);
            ff_mov_write_packet(s, &pkt);
            av_freep(&pkt.data);
        }
    }

    return 0;
}

<<<<<<< HEAD
static int mov_create_timecode_track(AVFormatContext *s, int index, int src_index, const char *tcstr)
{
    int ret;
    MOVMuxContext *mov  = s->priv_data;
    MOVTrack *track     = &mov->tracks[index];
    AVStream *src_st    = s->streams[src_index];
    AVTimecode tc;
    AVPacket pkt    = {.stream_index = index, .flags = AV_PKT_FLAG_KEY, .size = 4};
    AVRational rate = {src_st->codec->time_base.den, src_st->codec->time_base.num};

    /* if the codec time base makes no sense, try to fallback on stream frame rate */
    if (av_timecode_check_frame_rate(rate) < 0) {
        av_log(s, AV_LOG_DEBUG, "timecode: tbc=%d/%d invalid, fallback on %d/%d\n",
               rate.num, rate.den, src_st->avg_frame_rate.num, src_st->avg_frame_rate.den);
        rate = src_st->avg_frame_rate;
    }

    /* compute the frame number */
    ret = av_timecode_init_from_string(&tc, rate, tcstr, s);
    if (ret < 0)
        return ret;

    /* tmcd track based on video stream */
    track->mode      = mov->mode;
    track->tag       = MKTAG('t','m','c','d');
    track->src_track = src_index;
    track->timescale = mov->tracks[src_index].timescale;
    if (tc.flags & AV_TIMECODE_FLAG_DROPFRAME)
        track->timecode_flags |= MOV_TIMECODE_FLAG_DROPFRAME;

    /* encode context: tmcd data stream */
    track->enc = avcodec_alloc_context3(NULL);
    track->enc->codec_type = AVMEDIA_TYPE_DATA;
    track->enc->codec_tag  = track->tag;
    track->enc->time_base  = src_st->codec->time_base;

    /* the tmcd track just contains one packet with the frame number */
    pkt.data = av_malloc(pkt.size);
    AV_WB32(pkt.data, tc.start);
    ret = ff_mov_write_packet(s, &pkt);
    av_free(pkt.data);
    return ret;
=======
/*
 * st->disposition controls the "enabled" flag in the tkhd tag.
 * QuickTime will not play a track if it is not enabled.  So make sure
 * that one track of each type (audio, video, subtitle) is enabled.
 *
 * Subtitles are special.  For audio and video, setting "enabled" also
 * makes the track "default" (i.e. it is rendered when played). For
 * subtitles, an "enabled" subtitle is not rendered by default, but
 * if no subtitle is enabled, the subtitle menu in QuickTime will be
 * empty!
 */
static void enable_tracks(AVFormatContext *s)
{
    MOVMuxContext *mov = s->priv_data;
    int i;
    uint8_t enabled[AVMEDIA_TYPE_NB];
    int first[AVMEDIA_TYPE_NB];

    for (i = 0; i < AVMEDIA_TYPE_NB; i++) {
        enabled[i] = 0;
        first[i] = -1;
    }

    for (i = 0; i < s->nb_streams; i++) {
        AVStream *st = s->streams[i];

        if (st->codec->codec_type <= AVMEDIA_TYPE_UNKNOWN ||
            st->codec->codec_type >= AVMEDIA_TYPE_NB)
            continue;

        if (first[st->codec->codec_type] < 0)
            first[st->codec->codec_type] = i;
        if (st->disposition & AV_DISPOSITION_DEFAULT) {
            mov->tracks[i].flags |= MOV_TRACK_ENABLED;
            enabled[st->codec->codec_type] = 1;
        }
    }

    for (i = 0; i < AVMEDIA_TYPE_NB; i++) {
        switch (i) {
        case AVMEDIA_TYPE_VIDEO:
        case AVMEDIA_TYPE_AUDIO:
        case AVMEDIA_TYPE_SUBTITLE:
            if (!enabled[i] && first[i] >= 0)
                mov->tracks[first[i]].flags |= MOV_TRACK_ENABLED;
            break;
        }
    }
>>>>>>> 30ce2890
}

static int mov_write_header(AVFormatContext *s)
{
    AVIOContext *pb = s->pb;
    MOVMuxContext *mov = s->priv_data;
    AVDictionaryEntry *t, *global_tcr = av_dict_get(s->metadata, "timecode", NULL, 0);
    int i, hint_track = 0, tmcd_track = 0;

    /* Set the FRAGMENT flag if any of the fragmentation methods are
     * enabled. */
    if (mov->max_fragment_duration || mov->max_fragment_size ||
        mov->flags & (FF_MOV_FLAG_EMPTY_MOOV |
                      FF_MOV_FLAG_FRAG_KEYFRAME |
                      FF_MOV_FLAG_FRAG_CUSTOM))
        mov->flags |= FF_MOV_FLAG_FRAGMENT;

    /* faststart: moov at the beginning of the file, if supported */
    if (mov->flags & FF_MOV_FLAG_FASTSTART) {
        if ((mov->flags & FF_MOV_FLAG_FRAGMENT) ||
            (s->flags & AVFMT_FLAG_CUSTOM_IO))
            mov->flags &= ~FF_MOV_FLAG_FASTSTART;
        else
            mov->reserved_moov_size = -1;
    }

    if (!supports_edts(mov) && s->avoid_negative_ts < 0) {
        s->avoid_negative_ts = 1;
    }

    /* Non-seekable output is ok if using fragmentation. If ism_lookahead
     * is enabled, we don't support non-seekable output at all. */
    if (!s->pb->seekable &&
        ((!(mov->flags & FF_MOV_FLAG_FRAGMENT) &&
          strcmp(s->oformat->name, "ismv"))
         || mov->ism_lookahead)) {
        av_log(s, AV_LOG_ERROR, "muxer does not support non seekable output\n");
        return -1;
    }

    /* Default mode == MP4 */
    mov->mode = MODE_MP4;

    if (!strcmp("3gp", s->oformat->name)) mov->mode = MODE_3GP;
    else if (!strcmp("3g2", s->oformat->name)) mov->mode = MODE_3GP|MODE_3G2;
    else if (!strcmp("mov", s->oformat->name)) mov->mode = MODE_MOV;
    else if (!strcmp("psp", s->oformat->name)) mov->mode = MODE_PSP;
    else if (!strcmp("ipod",s->oformat->name)) mov->mode = MODE_IPOD;
    else if (!strcmp("ismv",s->oformat->name)) mov->mode = MODE_ISM;
    else if (!strcmp("f4v", s->oformat->name)) mov->mode = MODE_F4V;

    mov_write_ftyp_tag(pb,s);
    if (mov->mode == MODE_PSP) {
        int video_streams_nb = 0, audio_streams_nb = 0, other_streams_nb = 0;
        for (i = 0; i < s->nb_streams; i++) {
            AVStream *st = s->streams[i];
            if (st->codec->codec_type == AVMEDIA_TYPE_VIDEO)
                video_streams_nb++;
            else if (st->codec->codec_type == AVMEDIA_TYPE_AUDIO)
                audio_streams_nb++;
            else
                other_streams_nb++;
            }

        if (video_streams_nb != 1 || audio_streams_nb != 1 || other_streams_nb) {
            av_log(s, AV_LOG_ERROR, "PSP mode need one video and one audio stream\n");
            return -1;
        }
        mov_write_uuidprof_tag(pb, s);
    }

    mov->nb_streams = s->nb_streams;
    if (mov->mode & (MODE_MP4|MODE_MOV|MODE_IPOD) && s->nb_chapters)
        mov->chapter_track = mov->nb_streams++;

    if (mov->flags & FF_MOV_FLAG_RTP_HINT) {
        /* Add hint tracks for each audio and video stream */
        hint_track = mov->nb_streams;
        for (i = 0; i < s->nb_streams; i++) {
            AVStream *st = s->streams[i];
            if (st->codec->codec_type == AVMEDIA_TYPE_VIDEO ||
                st->codec->codec_type == AVMEDIA_TYPE_AUDIO) {
                mov->nb_streams++;
            }
        }
    }

    if (mov->mode == MODE_MOV) {
        tmcd_track = mov->nb_streams;

        /* +1 tmcd track for each video stream with a timecode */
        for (i = 0; i < s->nb_streams; i++) {
            AVStream *st = s->streams[i];
            if (st->codec->codec_type == AVMEDIA_TYPE_VIDEO &&
                (global_tcr || av_dict_get(st->metadata, "timecode", NULL, 0)))
                mov->nb_meta_tmcd++;
        }

        /* check if there is already a tmcd track to remux */
        if (mov->nb_meta_tmcd) {
            for (i = 0; i < s->nb_streams; i++) {
                AVStream *st = s->streams[i];
                if (st->codec->codec_tag == MKTAG('t','m','c','d')) {
                    av_log(s, AV_LOG_WARNING, "You requested a copy of the original timecode track "
                           "so timecode metadata are now ignored\n");
                    mov->nb_meta_tmcd = 0;
                }
            }
        }

        mov->nb_streams += mov->nb_meta_tmcd;
    }

    // Reserve an extra stream for chapters for the case where chapters
    // are written in the trailer
    mov->tracks = av_mallocz((mov->nb_streams + 1) * sizeof(*mov->tracks));
    if (!mov->tracks)
        return AVERROR(ENOMEM);

    for (i = 0; i < s->nb_streams; i++) {
        AVStream *st= s->streams[i];
        MOVTrack *track= &mov->tracks[i];
        AVDictionaryEntry *lang = av_dict_get(st->metadata, "language", NULL,0);

        track->enc = st->codec;
        track->language = ff_mov_iso639_to_lang(lang?lang->value:"und", mov->mode!=MODE_MOV);
        if (track->language < 0)
            track->language = 0;
        track->mode = mov->mode;
        track->tag  = mov_find_codec_tag(s, track);
        if (!track->tag) {
            av_log(s, AV_LOG_ERROR, "track %d: could not find tag, "
                   "codec not currently supported in container\n", i);
            goto error;
        }
        /* If hinting of this track is enabled by a later hint track,
         * this is updated. */
        track->hint_track = -1;
        track->start_dts  = AV_NOPTS_VALUE;
        if (st->codec->codec_type == AVMEDIA_TYPE_VIDEO) {
            if (track->tag == MKTAG('m','x','3','p') || track->tag == MKTAG('m','x','3','n') ||
                track->tag == MKTAG('m','x','4','p') || track->tag == MKTAG('m','x','4','n') ||
                track->tag == MKTAG('m','x','5','p') || track->tag == MKTAG('m','x','5','n')) {
                if (st->codec->width != 720 || (st->codec->height != 608 && st->codec->height != 512)) {
                    av_log(s, AV_LOG_ERROR, "D-10/IMX must use 720x608 or 720x512 video resolution\n");
                    goto error;
                }
                track->height = track->tag >> 24 == 'n' ? 486 : 576;
            }
            if (mov->video_track_timescale) {
                track->timescale = mov->video_track_timescale;
            } else {
                track->timescale = st->codec->time_base.den;
                while(track->timescale < 10000)
                    track->timescale *= 2;
            }
            if (track->mode == MODE_MOV && track->timescale > 100000)
                av_log(s, AV_LOG_WARNING,
                       "WARNING codec timebase is very high. If duration is too long,\n"
                       "file may not be playable by quicktime. Specify a shorter timebase\n"
                       "or choose different container.\n");
        } else if (st->codec->codec_type == AVMEDIA_TYPE_AUDIO) {
            track->timescale = st->codec->sample_rate;
            if (!st->codec->frame_size && !av_get_bits_per_sample(st->codec->codec_id)) {
                av_log(s, AV_LOG_WARNING, "track %d: codec frame size is not set\n", i);
                track->audio_vbr = 1;
            }else if (st->codec->codec_id == AV_CODEC_ID_ADPCM_MS ||
                     st->codec->codec_id == AV_CODEC_ID_ADPCM_IMA_WAV ||
                     st->codec->codec_id == AV_CODEC_ID_ILBC){
                if (!st->codec->block_align) {
                    av_log(s, AV_LOG_ERROR, "track %d: codec block align is not set for adpcm\n", i);
                    goto error;
                }
                track->sample_size = st->codec->block_align;
            }else if (st->codec->frame_size > 1){ /* assume compressed audio */
                track->audio_vbr = 1;
            }else{
                track->sample_size = (av_get_bits_per_sample(st->codec->codec_id) >> 3) * st->codec->channels;
            }
            if (st->codec->codec_id == AV_CODEC_ID_ILBC) {
                track->audio_vbr = 1;
            }
            if (track->mode != MODE_MOV &&
                track->enc->codec_id == AV_CODEC_ID_MP3 && track->timescale < 16000) {
                av_log(s, AV_LOG_ERROR, "track %d: muxing mp3 at %dhz is not supported\n",
                       i, track->enc->sample_rate);
                goto error;
            }
        } else if (st->codec->codec_type == AVMEDIA_TYPE_SUBTITLE) {
            track->timescale = st->codec->time_base.den;
        } else if (st->codec->codec_type == AVMEDIA_TYPE_DATA) {
            track->timescale = st->codec->time_base.den;
        } else {
            track->timescale = MOV_TIMESCALE;
        }
        if (!track->height)
            track->height = st->codec->height;
        /* The ism specific timescale isn't mandatory, but is assumed by
         * some tools, such as mp4split. */
        if (mov->mode == MODE_ISM)
            track->timescale = 10000000;

        avpriv_set_pts_info(st, 64, 1, track->timescale);

        /* copy extradata if it exists */
        if (st->codec->extradata_size) {
            track->vos_len  = st->codec->extradata_size;
            track->vos_data = av_malloc(track->vos_len);
            memcpy(track->vos_data, st->codec->extradata, track->vos_len);
        }
    }

    enable_tracks(s);

    if (mov->mode == MODE_ISM) {
        /* If no fragmentation options have been set, set a default. */
        if (!(mov->flags & (FF_MOV_FLAG_FRAG_KEYFRAME |
                            FF_MOV_FLAG_FRAG_CUSTOM)) &&
            !mov->max_fragment_duration && !mov->max_fragment_size)
            mov->max_fragment_duration = 5000000;
        mov->flags |= FF_MOV_FLAG_EMPTY_MOOV | FF_MOV_FLAG_SEPARATE_MOOF |
                      FF_MOV_FLAG_FRAGMENT;
    }

    if (mov->reserved_moov_size){
        mov->reserved_moov_pos= avio_tell(pb);
        if (mov->reserved_moov_size > 0)
            avio_skip(pb, mov->reserved_moov_size);
    }

    if (!(mov->flags & FF_MOV_FLAG_FRAGMENT)) {
        if (mov->flags & FF_MOV_FLAG_FASTSTART)
            mov->reserved_moov_pos = avio_tell(pb);
        mov_write_mdat_tag(pb, mov);
    }

    if (t = av_dict_get(s->metadata, "creation_time", NULL, 0))
        mov->time = ff_iso8601_to_unix_time(t->value);
    if (mov->time)
        mov->time += 0x7C25B080; // 1970 based -> 1904 based

    if (mov->chapter_track)
        mov_create_chapter_track(s, mov->chapter_track);

    if (mov->flags & FF_MOV_FLAG_RTP_HINT) {
        /* Initialize the hint tracks for each audio and video stream */
        for (i = 0; i < s->nb_streams; i++) {
            AVStream *st = s->streams[i];
            if (st->codec->codec_type == AVMEDIA_TYPE_VIDEO ||
                st->codec->codec_type == AVMEDIA_TYPE_AUDIO) {
                if (ff_mov_init_hinting(s, hint_track, i) < 0)
                    goto error;
                hint_track++;
            }
        }
    }

    if (mov->nb_meta_tmcd) {
        /* Initialize the tmcd tracks */
        for (i = 0; i < s->nb_streams; i++) {
            AVStream *st = s->streams[i];
            t = global_tcr;

            if (st->codec->codec_type == AVMEDIA_TYPE_VIDEO) {
                if (!t)
                    t = av_dict_get(st->metadata, "timecode", NULL, 0);
                if (!t)
                    continue;
                if (mov_create_timecode_track(s, tmcd_track, i, t->value) < 0)
                    goto error;
                tmcd_track++;
            }
        }
    }

    avio_flush(pb);

    if (mov->flags & FF_MOV_FLAG_ISML)
        mov_write_isml_manifest(pb, mov);

    if (mov->flags & FF_MOV_FLAG_EMPTY_MOOV) {
        mov_write_moov_tag(pb, mov, s);
        mov->fragments++;
    }

    return 0;
 error:
    av_freep(&mov->tracks);
    return -1;
}

static int get_moov_size(AVFormatContext *s)
{
    int ret;
    uint8_t *buf;
    AVIOContext *moov_buf;
    MOVMuxContext *mov = s->priv_data;

    if ((ret = avio_open_dyn_buf(&moov_buf)) < 0)
        return ret;
    mov_write_moov_tag(moov_buf, mov, s);
    ret = avio_close_dyn_buf(moov_buf, &buf);
    av_free(buf);
    return ret;
}

/*
 * This function gets the moov size if moved to the top of the file: the chunk
 * offset table can switch between stco (32-bit entries) to co64 (64-bit
 * entries) when the moov is moved to the beginning, so the size of the moov
 * would change. It also updates the chunk offset tables.
 */
static int compute_moov_size(AVFormatContext *s)
{
    int i, moov_size, moov_size2;
    MOVMuxContext *mov = s->priv_data;

    moov_size = get_moov_size(s);
    if (moov_size < 0)
        return moov_size;

    for (i = 0; i < mov->nb_streams; i++)
        mov->tracks[i].data_offset += moov_size;

    moov_size2 = get_moov_size(s);
    if (moov_size2 < 0)
        return moov_size2;

    /* if the size changed, we just switched from stco to co64 and need to
     * update the offsets */
    if (moov_size2 != moov_size)
        for (i = 0; i < mov->nb_streams; i++)
            mov->tracks[i].data_offset += moov_size2 - moov_size;

    return moov_size2;
}

static int shift_data(AVFormatContext *s)
{
    int ret = 0, moov_size;
    MOVMuxContext *mov = s->priv_data;
    int64_t pos, pos_end = avio_tell(s->pb);
    uint8_t *buf, *read_buf[2];
    int read_buf_id = 0;
    int read_size[2];
    AVIOContext *read_pb;

    moov_size = compute_moov_size(s);
    if (moov_size < 0)
        return moov_size;

    buf = av_malloc(moov_size * 2);
    if (!buf)
        return AVERROR(ENOMEM);
    read_buf[0] = buf;
    read_buf[1] = buf + moov_size;

    /* Shift the data: the AVIO context of the output can only be used for
     * writing, so we re-open the same output, but for reading. It also avoids
     * a read/seek/write/seek back and forth. */
    avio_flush(s->pb);
    ret = avio_open(&read_pb, s->filename, AVIO_FLAG_READ);
    if (ret < 0) {
        av_log(s, AV_LOG_ERROR, "Unable to re-open %s output file for "
               "the second pass (faststart)\n", s->filename);
        goto end;
    }

    /* mark the end of the shift to up to the last data we wrote, and get ready
     * for writing */
    pos_end = avio_tell(s->pb);
    avio_seek(s->pb, mov->reserved_moov_pos + moov_size, SEEK_SET);

    /* start reading at where the new moov will be placed */
    avio_seek(read_pb, mov->reserved_moov_pos, SEEK_SET);
    pos = avio_tell(read_pb);

#define READ_BLOCK do {                                                             \
    read_size[read_buf_id] = avio_read(read_pb, read_buf[read_buf_id], moov_size);  \
    read_buf_id ^= 1;                                                               \
} while (0)

    /* shift data by chunk of at most moov_size */
    READ_BLOCK;
    do {
        int n;
        READ_BLOCK;
        n = read_size[read_buf_id];
        if (n <= 0)
            break;
        avio_write(s->pb, read_buf[read_buf_id], n);
        pos += n;
    } while (pos < pos_end);
    avio_close(read_pb);

end:
    av_free(buf);
    return ret;
}

static int mov_write_trailer(AVFormatContext *s)
{
    MOVMuxContext *mov = s->priv_data;
    AVIOContext *pb = s->pb;
    int res = 0;
    int i;
    int64_t moov_pos;

    /*
     * Before actually writing the trailer, make sure that there are no
     * dangling subtitles, that need a terminating sample.
     */
    for (i = 0; i < mov->nb_streams; i++) {
        MOVTrack *trk = &mov->tracks[i];
        if (trk->enc->codec_id == AV_CODEC_ID_MOV_TEXT &&
            !trk->last_sample_is_subtitle_end) {
            mov_write_subtitle_end_packet(s, i, trk->track_duration);
            trk->last_sample_is_subtitle_end = 1;
        }
    }

    // If there were no chapters when the header was written, but there
    // are chapters now, write them in the trailer.  This only works
    // when we are not doing fragments.
    if (!mov->chapter_track && !(mov->flags & FF_MOV_FLAG_FRAGMENT)) {
        if (mov->mode & (MODE_MP4|MODE_MOV|MODE_IPOD) && s->nb_chapters) {
            mov->chapter_track = mov->nb_streams++;
            mov_create_chapter_track(s, mov->chapter_track);
        }
    }

    if (!(mov->flags & FF_MOV_FLAG_FRAGMENT)) {
        moov_pos = avio_tell(pb);

        /* Write size of mdat tag */
        if (mov->mdat_size + 8 <= UINT32_MAX) {
            avio_seek(pb, mov->mdat_pos, SEEK_SET);
            avio_wb32(pb, mov->mdat_size + 8);
        } else {
            /* overwrite 'wide' placeholder atom */
            avio_seek(pb, mov->mdat_pos - 8, SEEK_SET);
            /* special value: real atom size will be 64 bit value after
             * tag field */
            avio_wb32(pb, 1);
            ffio_wfourcc(pb, "mdat");
            avio_wb64(pb, mov->mdat_size + 16);
        }
        avio_seek(pb, mov->reserved_moov_size > 0 ? mov->reserved_moov_pos : moov_pos, SEEK_SET);

        if (mov->flags & FF_MOV_FLAG_FASTSTART) {
            av_log(s, AV_LOG_INFO, "Starting second pass: moving the moov atom to the beginning of the file\n");
            res = shift_data(s);
            if (res == 0) {
                avio_seek(s->pb, mov->reserved_moov_pos, SEEK_SET);
                mov_write_moov_tag(pb, mov, s);
            }
        } else if (mov->reserved_moov_size > 0) {
            int64_t size;
            mov_write_moov_tag(pb, mov, s);
            size = mov->reserved_moov_size - (avio_tell(pb) - mov->reserved_moov_pos);
            if (size < 8){
                av_log(s, AV_LOG_ERROR, "reserved_moov_size is too small, needed %"PRId64" additional\n", 8-size);
                return -1;
            }
            avio_wb32(pb, size);
            ffio_wfourcc(pb, "free");
            for (i = 0; i < size; i++)
                avio_w8(pb, 0);
            avio_seek(pb, moov_pos, SEEK_SET);
        } else {
            mov_write_moov_tag(pb, mov, s);
        }
    } else {
        mov_flush_fragment(s);
        mov_write_mfra_tag(pb, mov);
    }

    if (mov->chapter_track) {
        av_freep(&mov->tracks[mov->chapter_track].enc->extradata);
        av_freep(&mov->tracks[mov->chapter_track].enc);
    }

    for (i = 0; i < mov->nb_streams; i++) {
        if (mov->tracks[i].tag == MKTAG('r','t','p',' '))
            ff_mov_close_hinting(&mov->tracks[i]);
        else if (mov->tracks[i].tag == MKTAG('t','m','c','d') && mov->nb_meta_tmcd)
            av_freep(&mov->tracks[i].enc);
        if (mov->flags & FF_MOV_FLAG_FRAGMENT &&
            mov->tracks[i].vc1_info.struct_offset && s->pb->seekable) {
            int64_t off = avio_tell(pb);
            uint8_t buf[7];
            if (mov_write_dvc1_structs(&mov->tracks[i], buf) >= 0) {
                avio_seek(pb, mov->tracks[i].vc1_info.struct_offset, SEEK_SET);
                avio_write(pb, buf, 7);
                avio_seek(pb, off, SEEK_SET);
            }
        }
        av_freep(&mov->tracks[i].cluster);
        av_freep(&mov->tracks[i].frag_info);

        if (mov->tracks[i].vos_len)
            av_freep(&mov->tracks[i].vos_data);
    }

    av_freep(&mov->tracks);

    return res;
}

#if CONFIG_MOV_MUXER
MOV_CLASS(mov)
AVOutputFormat ff_mov_muxer = {
    .name              = "mov",
    .long_name         = NULL_IF_CONFIG_SMALL("QuickTime / MOV"),
    .extensions        = "mov",
    .priv_data_size    = sizeof(MOVMuxContext),
    .audio_codec       = AV_CODEC_ID_AAC,
    .video_codec       = CONFIG_LIBX264_ENCODER ?
                         AV_CODEC_ID_H264 : AV_CODEC_ID_MPEG4,
    .write_header      = mov_write_header,
    .write_packet      = mov_write_packet,
    .write_trailer     = mov_write_trailer,
    .flags             = AVFMT_GLOBALHEADER | AVFMT_ALLOW_FLUSH | AVFMT_TS_NEGATIVE,
    .codec_tag         = (const AVCodecTag* const []){
        ff_codec_movvideo_tags, ff_codec_movaudio_tags, 0
    },
    .priv_class        = &mov_muxer_class,
};
#endif
#if CONFIG_TGP_MUXER
MOV_CLASS(tgp)
AVOutputFormat ff_tgp_muxer = {
    .name              = "3gp",
    .long_name         = NULL_IF_CONFIG_SMALL("3GP (3GPP file format)"),
    .extensions        = "3gp",
    .priv_data_size    = sizeof(MOVMuxContext),
    .audio_codec       = AV_CODEC_ID_AMR_NB,
    .video_codec       = AV_CODEC_ID_H263,
    .write_header      = mov_write_header,
    .write_packet      = mov_write_packet,
    .write_trailer     = mov_write_trailer,
    .flags             = AVFMT_GLOBALHEADER | AVFMT_ALLOW_FLUSH | AVFMT_TS_NEGATIVE,
    .codec_tag         = (const AVCodecTag* const []){ codec_3gp_tags, 0 },
    .priv_class        = &tgp_muxer_class,
};
#endif
#if CONFIG_MP4_MUXER
MOV_CLASS(mp4)
AVOutputFormat ff_mp4_muxer = {
    .name              = "mp4",
    .long_name         = NULL_IF_CONFIG_SMALL("MP4 (MPEG-4 Part 14)"),
    .mime_type         = "application/mp4",
    .extensions        = "mp4",
    .priv_data_size    = sizeof(MOVMuxContext),
    .audio_codec       = AV_CODEC_ID_AAC,
    .video_codec       = CONFIG_LIBX264_ENCODER ?
                         AV_CODEC_ID_H264 : AV_CODEC_ID_MPEG4,
    .write_header      = mov_write_header,
    .write_packet      = mov_write_packet,
    .write_trailer     = mov_write_trailer,
    .flags             = AVFMT_GLOBALHEADER | AVFMT_ALLOW_FLUSH | AVFMT_TS_NEGATIVE,
    .codec_tag         = (const AVCodecTag* const []){ ff_mp4_obj_type, 0 },
    .priv_class        = &mp4_muxer_class,
};
#endif
#if CONFIG_PSP_MUXER
MOV_CLASS(psp)
AVOutputFormat ff_psp_muxer = {
    .name              = "psp",
    .long_name         = NULL_IF_CONFIG_SMALL("PSP MP4 (MPEG-4 Part 14)"),
    .extensions        = "mp4,psp",
    .priv_data_size    = sizeof(MOVMuxContext),
    .audio_codec       = AV_CODEC_ID_AAC,
    .video_codec       = CONFIG_LIBX264_ENCODER ?
                         AV_CODEC_ID_H264 : AV_CODEC_ID_MPEG4,
    .write_header      = mov_write_header,
    .write_packet      = mov_write_packet,
    .write_trailer     = mov_write_trailer,
    .flags             = AVFMT_GLOBALHEADER | AVFMT_ALLOW_FLUSH | AVFMT_TS_NEGATIVE,
    .codec_tag         = (const AVCodecTag* const []){ ff_mp4_obj_type, 0 },
    .priv_class        = &psp_muxer_class,
};
#endif
#if CONFIG_TG2_MUXER
MOV_CLASS(tg2)
AVOutputFormat ff_tg2_muxer = {
    .name              = "3g2",
    .long_name         = NULL_IF_CONFIG_SMALL("3GP2 (3GPP2 file format)"),
    .extensions        = "3g2",
    .priv_data_size    = sizeof(MOVMuxContext),
    .audio_codec       = AV_CODEC_ID_AMR_NB,
    .video_codec       = AV_CODEC_ID_H263,
    .write_header      = mov_write_header,
    .write_packet      = mov_write_packet,
    .write_trailer     = mov_write_trailer,
    .flags             = AVFMT_GLOBALHEADER | AVFMT_ALLOW_FLUSH | AVFMT_TS_NEGATIVE,
    .codec_tag         = (const AVCodecTag* const []){ codec_3gp_tags, 0 },
    .priv_class        = &tg2_muxer_class,
};
#endif
#if CONFIG_IPOD_MUXER
MOV_CLASS(ipod)
AVOutputFormat ff_ipod_muxer = {
    .name              = "ipod",
    .long_name         = NULL_IF_CONFIG_SMALL("iPod H.264 MP4 (MPEG-4 Part 14)"),
    .mime_type         = "application/mp4",
    .extensions        = "m4v,m4a",
    .priv_data_size    = sizeof(MOVMuxContext),
    .audio_codec       = AV_CODEC_ID_AAC,
    .video_codec       = AV_CODEC_ID_H264,
    .write_header      = mov_write_header,
    .write_packet      = mov_write_packet,
    .write_trailer     = mov_write_trailer,
    .flags             = AVFMT_GLOBALHEADER | AVFMT_ALLOW_FLUSH | AVFMT_TS_NEGATIVE,
    .codec_tag         = (const AVCodecTag* const []){ codec_ipod_tags, 0 },
    .priv_class        = &ipod_muxer_class,
};
#endif
#if CONFIG_ISMV_MUXER
MOV_CLASS(ismv)
AVOutputFormat ff_ismv_muxer = {
    .name              = "ismv",
    .long_name         = NULL_IF_CONFIG_SMALL("ISMV/ISMA (Smooth Streaming)"),
    .mime_type         = "application/mp4",
    .extensions        = "ismv,isma",
    .priv_data_size    = sizeof(MOVMuxContext),
    .audio_codec       = AV_CODEC_ID_AAC,
    .video_codec       = AV_CODEC_ID_H264,
    .write_header      = mov_write_header,
    .write_packet      = mov_write_packet,
    .write_trailer     = mov_write_trailer,
    .flags             = AVFMT_GLOBALHEADER | AVFMT_ALLOW_FLUSH | AVFMT_TS_NEGATIVE,
    .codec_tag         = (const AVCodecTag* const []){ ff_mp4_obj_type, 0 },
    .priv_class        = &ismv_muxer_class,
};
#endif
#if CONFIG_F4V_MUXER
MOV_CLASS(f4v)
AVOutputFormat ff_f4v_muxer = {
    .name              = "f4v",
    .long_name         = NULL_IF_CONFIG_SMALL("F4V Adobe Flash Video"),
    .mime_type         = "application/f4v",
    .extensions        = "f4v",
    .priv_data_size    = sizeof(MOVMuxContext),
    .audio_codec       = AV_CODEC_ID_AAC,
    .video_codec       = AV_CODEC_ID_H264,
    .write_header      = mov_write_header,
    .write_packet      = mov_write_packet,
    .write_trailer     = mov_write_trailer,
    .flags             = AVFMT_GLOBALHEADER | AVFMT_ALLOW_FLUSH,
    .codec_tag         = (const AVCodecTag* const []){ codec_f4v_tags, 0 },
    .priv_class        = &f4v_muxer_class,
};
#endif<|MERGE_RESOLUTION|>--- conflicted
+++ resolved
@@ -1600,13 +1600,9 @@
     (version == 1) ? avio_wb32(pb, 104) : avio_wb32(pb, 92); /* size */
     ffio_wfourcc(pb, "tkhd");
     avio_w8(pb, version);
-<<<<<<< HEAD
-    avio_wb24(pb, track->secondary ? 0x2 : 0xf); /* flags (first track enabled) */
-=======
     avio_wb24(pb, (track->flags & MOV_TRACK_ENABLED) ?
                   MOV_TKHD_FLAG_ENABLED | MOV_TKHD_FLAG_IN_MOVIE :
                   MOV_TKHD_FLAG_IN_MOVIE);
->>>>>>> 30ce2890
     if (version == 1) {
         avio_wb64(pb, track->time);
         avio_wb64(pb, track->time);
@@ -2337,7 +2333,6 @@
 {
     int i;
     int64_t pos = avio_tell(pb);
-    int not_first[AVMEDIA_TYPE_NB]={0};
     avio_wb32(pb, 0); /* size placeholder*/
     ffio_wfourcc(pb, "moov");
 
@@ -2378,13 +2373,6 @@
         mov_write_iods_tag(pb, mov);
     for (i = 0; i < mov->nb_streams; i++) {
         if (mov->tracks[i].entry > 0 || mov->flags & FF_MOV_FLAG_FRAGMENT) {
-            if (i < s->nb_streams){
-                int codec_type= s->streams[i]->codec->codec_type;
-                if (codec_type==AVMEDIA_TYPE_AUDIO || codec_type==AVMEDIA_TYPE_SUBTITLE){
-                    mov->tracks[i].secondary= not_first[codec_type];
-                    not_first[codec_type]= 1;
-                }
-            }
             mov_write_trak_tag(pb, mov, &(mov->tracks[i]), i < s->nb_streams ? s->streams[i] : NULL);
         }
     }
@@ -3472,7 +3460,6 @@
     return 0;
 }
 
-<<<<<<< HEAD
 static int mov_create_timecode_track(AVFormatContext *s, int index, int src_index, const char *tcstr)
 {
     int ret;
@@ -3515,7 +3502,8 @@
     ret = ff_mov_write_packet(s, &pkt);
     av_free(pkt.data);
     return ret;
-=======
+}
+
 /*
  * st->disposition controls the "enabled" flag in the tkhd tag.
  * QuickTime will not play a track if it is not enabled.  So make sure
@@ -3564,7 +3552,6 @@
             break;
         }
     }
->>>>>>> 30ce2890
 }
 
 static int mov_write_header(AVFormatContext *s)
