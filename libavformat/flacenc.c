/*
 * raw FLAC muxer
 * Copyright (c) 2006-2009 Justin Ruggles
 *
 * This file is part of FFmpeg.
 *
 * FFmpeg is free software; you can redistribute it and/or
 * modify it under the terms of the GNU Lesser General Public
 * License as published by the Free Software Foundation; either
 * version 2.1 of the License, or (at your option) any later version.
 *
 * FFmpeg is distributed in the hope that it will be useful,
 * but WITHOUT ANY WARRANTY; without even the implied warranty of
 * MERCHANTABILITY or FITNESS FOR A PARTICULAR PURPOSE.  See the GNU
 * Lesser General Public License for more details.
 *
 * You should have received a copy of the GNU Lesser General Public
 * License along with FFmpeg; if not, write to the Free Software
 * Foundation, Inc., 51 Franklin Street, Fifth Floor, Boston, MA 02110-1301 USA
 */

#include "libavutil/channel_layout.h"
#include "libavutil/opt.h"
#include "libavcodec/flac.h"
#include "avformat.h"
#include "avio_internal.h"
#include "flacenc.h"
#include "vorbiscomment.h"
#include "libavcodec/bytestream.h"


typedef struct FlacMuxerContext {
    const AVClass *class;
    int write_header;
} FlacMuxerContext;

static int flac_write_block_padding(AVIOContext *pb, unsigned int n_padding_bytes,
                                    int last_block)
{
    avio_w8(pb, last_block ? 0x81 : 0x01);
    avio_wb24(pb, n_padding_bytes);
    ffio_fill(pb, 0, n_padding_bytes);
    return 0;
}

static int flac_write_block_comment(AVIOContext *pb, AVDictionary **m,
                                    int last_block, int bitexact)
{
<<<<<<< HEAD
    const char *vendor = bitexact ? "ffmpeg" : LIBAVFORMAT_IDENT;
    unsigned int len, count;
=======
    const char *vendor = bitexact ? "Libav" : LIBAVFORMAT_IDENT;
    unsigned int len;
>>>>>>> efcde917
    uint8_t *p, *p0;

    ff_metadata_conv(m, ff_vorbiscomment_metadata_conv, NULL);

    len = ff_vorbiscomment_length(*m, vendor);
    p0 = av_malloc(len+4);
    if (!p0)
        return AVERROR(ENOMEM);
    p = p0;

    bytestream_put_byte(&p, last_block ? 0x84 : 0x04);
    bytestream_put_be24(&p, len);
    ff_vorbiscomment_write(&p, m, vendor);

    avio_write(pb, p0, len+4);
    av_freep(&p0);
    p = NULL;

    return 0;
}

static int flac_write_header(struct AVFormatContext *s)
{
    int ret;
    int padding = s->metadata_header_padding;
    AVCodecContext *codec = s->streams[0]->codec;
    FlacMuxerContext *c   = s->priv_data;

    if (!c->write_header)
        return 0;

    if (s->nb_streams > 1) {
        av_log(s, AV_LOG_ERROR, "only one stream is supported\n");
        return AVERROR(EINVAL);
    }
    if (codec->codec_id != AV_CODEC_ID_FLAC) {
        av_log(s, AV_LOG_ERROR, "unsupported codec\n");
        return AVERROR(EINVAL);
    }

    if (padding < 0)
        padding = 8192;
    /* The FLAC specification states that 24 bits are used to represent the
     * size of a metadata block so we must clip this value to 2^24-1. */
    padding = av_clip_c(padding, 0, 16777215);

    ret = ff_flac_write_header(s->pb, codec, 0);
    if (ret)
        return ret;

    /* add the channel layout tag */
    if (codec->channel_layout &&
        !(codec->channel_layout & ~0x3ffffULL) &&
        !ff_flac_is_native_layout(codec->channel_layout)) {
        AVDictionaryEntry *chmask = av_dict_get(s->metadata, "WAVEFORMATEXTENSIBLE_CHANNEL_MASK",
                                                NULL, 0);

        if (chmask) {
            av_log(s, AV_LOG_WARNING, "A WAVEFORMATEXTENSIBLE_CHANNEL_MASK is "
                   "already present, this muxer will not overwrite it.\n");
        } else {
            uint8_t buf[32];
            snprintf(buf, sizeof(buf), "0x%"PRIx64, codec->channel_layout);
            av_dict_set(&s->metadata, "WAVEFORMATEXTENSIBLE_CHANNEL_MASK", buf, 0);
        }
    }

    ret = flac_write_block_comment(s->pb, &s->metadata, !padding,
                                   s->flags & AVFMT_FLAG_BITEXACT);
    if (ret)
        return ret;

    /* The command line flac encoder defaults to placing a seekpoint
     * every 10s.  So one might add padding to allow that later
     * but there seems to be no simple way to get the duration here.
     * So just add the amount requested by the user. */
    if (padding)
        flac_write_block_padding(s->pb, padding, 1);

    return ret;
}

static int flac_write_trailer(struct AVFormatContext *s)
{
    AVIOContext *pb = s->pb;
    uint8_t *streaminfo;
    enum FLACExtradataFormat format;
    int64_t file_size;
    FlacMuxerContext *c = s->priv_data;

    if (!c->write_header)
        return 0;

    if (!avpriv_flac_is_extradata_valid(s->streams[0]->codec, &format, &streaminfo))
        return -1;

    if (pb->seekable) {
        /* rewrite the STREAMINFO header block data */
        file_size = avio_tell(pb);
        avio_seek(pb, 8, SEEK_SET);
        avio_write(pb, streaminfo, FLAC_STREAMINFO_SIZE);
        avio_seek(pb, file_size, SEEK_SET);
        avio_flush(pb);
    } else {
        av_log(s, AV_LOG_WARNING, "unable to rewrite FLAC header.\n");
    }
    return 0;
}

static int flac_write_packet(struct AVFormatContext *s, AVPacket *pkt)
{
    avio_write(s->pb, pkt->data, pkt->size);
    return 0;
}

static const AVOption flacenc_options[] = {
    { "write_header", "Write the file header", offsetof(FlacMuxerContext, write_header), AV_OPT_TYPE_INT, {.i64 = 1}, 0, 1, AV_OPT_FLAG_ENCODING_PARAM },
    { NULL },
};

static const AVClass flac_muxer_class = {
    .class_name = "flac muxer",
    .item_name  = av_default_item_name,
    .option     = flacenc_options,
    .version    = LIBAVUTIL_VERSION_INT,
};

AVOutputFormat ff_flac_muxer = {
    .name              = "flac",
    .long_name         = NULL_IF_CONFIG_SMALL("raw FLAC"),
    .priv_data_size    = sizeof(FlacMuxerContext),
    .mime_type         = "audio/x-flac",
    .extensions        = "flac",
    .audio_codec       = AV_CODEC_ID_FLAC,
    .video_codec       = AV_CODEC_ID_NONE,
    .write_header      = flac_write_header,
    .write_packet      = flac_write_packet,
    .write_trailer     = flac_write_trailer,
    .flags             = AVFMT_NOTIMESTAMPS,
    .priv_class        = &flac_muxer_class,
};<|MERGE_RESOLUTION|>--- conflicted
+++ resolved
@@ -46,13 +46,8 @@
 static int flac_write_block_comment(AVIOContext *pb, AVDictionary **m,
                                     int last_block, int bitexact)
 {
-<<<<<<< HEAD
     const char *vendor = bitexact ? "ffmpeg" : LIBAVFORMAT_IDENT;
-    unsigned int len, count;
-=======
-    const char *vendor = bitexact ? "Libav" : LIBAVFORMAT_IDENT;
     unsigned int len;
->>>>>>> efcde917
     uint8_t *p, *p0;
 
     ff_metadata_conv(m, ff_vorbiscomment_metadata_conv, NULL);
