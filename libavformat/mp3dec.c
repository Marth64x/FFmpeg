/*
 * MP3 demuxer
 * Copyright (c) 2003 Fabrice Bellard
 *
 * This file is part of FFmpeg.
 *
 * FFmpeg is free software; you can redistribute it and/or
 * modify it under the terms of the GNU Lesser General Public
 * License as published by the Free Software Foundation; either
 * version 2.1 of the License, or (at your option) any later version.
 *
 * FFmpeg is distributed in the hope that it will be useful,
 * but WITHOUT ANY WARRANTY; without even the implied warranty of
 * MERCHANTABILITY or FITNESS FOR A PARTICULAR PURPOSE.  See the GNU
 * Lesser General Public License for more details.
 *
 * You should have received a copy of the GNU Lesser General Public
 * License along with FFmpeg; if not, write to the Free Software
 * Foundation, Inc., 51 Franklin Street, Fifth Floor, Boston, MA 02110-1301 USA
 */

#include "libavutil/opt.h"
#include "libavutil/avstring.h"
#include "libavutil/intreadwrite.h"
#include "libavutil/crc.h"
#include "libavutil/dict.h"
#include "libavutil/mathematics.h"
#include "avformat.h"
#include "internal.h"
#include "avio_internal.h"
#include "id3v2.h"
#include "id3v1.h"
#include "replaygain.h"

#include "libavcodec/avcodec.h"
#include "libavcodec/mpegaudiodecheader.h"

#define XING_FLAG_FRAMES 0x01
#define XING_FLAG_SIZE   0x02
#define XING_FLAG_TOC    0x04
#define XING_FLAC_QSCALE 0x08

#define XING_TOC_COUNT 100

#define SAME_HEADER_MASK \
   (0xffe00000 | (3 << 17) | (3 << 10) | (3 << 19))

typedef struct {
    AVClass *class;
    int64_t filesize;
    int xing_toc;
    int start_pad;
    int end_pad;
    int usetoc;
    unsigned frames; /* Total number of frames in file */
    unsigned header_filesize;   /* Total number of bytes in the stream */
    int is_cbr;
} MP3DecContext;

enum CheckRet {
    CHECK_WRONG_HEADER = -1,
    CHECK_SEEK_FAILED  = -2,
};

static int check(AVIOContext *pb, int64_t pos, uint32_t *header);

/* mp3 read */

static int mp3_read_probe(AVProbeData *p)
{
    int max_frames, first_frames = 0;
    int frames, ret;
    uint32_t header;
    const uint8_t *buf, *buf0, *buf2, *end;

    buf0 = p->buf;
    end = p->buf + p->buf_size - sizeof(uint32_t);
    while(buf0 < end && !*buf0)
        buf0++;

    max_frames = 0;
    buf = buf0;

    for(; buf < end; buf= buf2+1) {
        buf2 = buf;
        for(frames = 0; buf2 < end; frames++) {
            MPADecodeHeader h;

            header = AV_RB32(buf2);
            ret = avpriv_mpegaudio_decode_header(&h, header);
            if (ret != 0)
                break;
            buf2 += h.frame_size;
        }
        max_frames = FFMAX(max_frames, frames);
        if(buf == buf0)
            first_frames= frames;
    }
    // keep this in sync with ac3 probe, both need to avoid
    // issues with MPEG-files!
    if   (first_frames>=7) return AVPROBE_SCORE_EXTENSION + 1;
    else if(max_frames>200)return AVPROBE_SCORE_EXTENSION;
    else if(max_frames>=4 && max_frames >= p->buf_size/10000) return AVPROBE_SCORE_EXTENSION / 2;
    else if(ff_id3v2_match(buf0, ID3v2_DEFAULT_MAGIC) && 2*ff_id3v2_tag_len(buf0) >= p->buf_size)
                           return p->buf_size < PROBE_BUF_MAX ? AVPROBE_SCORE_EXTENSION / 4 : AVPROBE_SCORE_EXTENSION - 2;
    else if(max_frames>=1 && max_frames >= p->buf_size/10000) return 1;
    else                   return 0;
//mpegps_mp3_unrecognized_format.mpg has max_frames=3
}

static void read_xing_toc(AVFormatContext *s, int64_t filesize, int64_t duration)
{
    int i;
    MP3DecContext *mp3 = s->priv_data;
    int fast_seek = s->flags & AVFMT_FLAG_FAST_SEEK;
    int fill_index = (mp3->usetoc || fast_seek) && duration > 0;

    if (!filesize &&
        !(filesize = avio_size(s->pb))) {
        av_log(s, AV_LOG_WARNING, "Cannot determine file size, skipping TOC table.\n");
        fill_index = 0;
    }

    for (i = 0; i < XING_TOC_COUNT; i++) {
        uint8_t b = avio_r8(s->pb);
        if (fill_index)
            av_add_index_entry(s->streams[0],
                           av_rescale(b, filesize, 256),
                           av_rescale(i, duration, XING_TOC_COUNT),
                           0, 0, AVINDEX_KEYFRAME);
    }
    if (fill_index)
        mp3->xing_toc = 1;
}

static void mp3_parse_info_tag(AVFormatContext *s, AVStream *st,
                               MPADecodeHeader *c, uint32_t spf)
{
#define LAST_BITS(k, n) ((k) & ((1 << (n)) - 1))
#define MIDDLE_BITS(k, m, n) LAST_BITS((k) >> (m), ((n) - (m)))

    uint16_t crc;
    uint32_t v;

    char version[10];

    uint32_t peak   = 0;
    int32_t  r_gain = INT32_MIN, a_gain = INT32_MIN;

    MP3DecContext *mp3 = s->priv_data;
    static const int64_t xing_offtbl[2][2] = {{32, 17}, {17,9}};
    uint64_t fsize = avio_size(s->pb);
    fsize = fsize >= avio_tell(s->pb) ? fsize - avio_tell(s->pb) : 0;

    /* Check for Xing / Info tag */
    avio_skip(s->pb, xing_offtbl[c->lsf == 1][c->nb_channels == 1]);
    v = avio_rb32(s->pb);
    mp3->is_cbr = v == MKBETAG('I', 'n', 'f', 'o');
    if (v != MKBETAG('X', 'i', 'n', 'g') && !mp3->is_cbr)
        return;

    v = avio_rb32(s->pb);
    if (v & XING_FLAG_FRAMES)
        mp3->frames = avio_rb32(s->pb);
    if (v & XING_FLAG_SIZE)
        mp3->header_filesize = avio_rb32(s->pb);
    if (fsize && mp3->header_filesize) {
        uint64_t min, delta;
        min = FFMIN(fsize, mp3->header_filesize);
        delta = FFMAX(fsize, mp3->header_filesize) - min;
        if (fsize > mp3->header_filesize && delta > min >> 4) {
            mp3->frames = 0;
            av_log(s, AV_LOG_WARNING,
                   "invalid concatenated file detected - using bitrate for duration\n");
        } else if (delta > min >> 4) {
            av_log(s, AV_LOG_WARNING,
                   "filesize and duration do not match (growing file?)\n");
        }
    }
    if (v & XING_FLAG_TOC)
        read_xing_toc(s, mp3->header_filesize, av_rescale_q(mp3->frames,
                                       (AVRational){spf, c->sample_rate},
                                       st->time_base));
    /* VBR quality */
    if (v & XING_FLAC_QSCALE)
        avio_rb32(s->pb);

    /* Encoder short version string */
    memset(version, 0, sizeof(version));
    avio_read(s->pb, version, 9);

    /* Info Tag revision + VBR method */
    avio_r8(s->pb);

    /* Lowpass filter value */
    avio_r8(s->pb);

    /* ReplayGain peak */
    v    = avio_rb32(s->pb);
    peak = av_rescale(v, 100000, 1 << 23);

    /* Radio ReplayGain */
    v = avio_rb16(s->pb);

    if (MIDDLE_BITS(v, 13, 15) == 1) {
        r_gain = MIDDLE_BITS(v, 0, 8) * 10000;

        if (v & (1 << 9))
            r_gain *= -1;
    }

    /* Audiophile ReplayGain */
    v = avio_rb16(s->pb);

    if (MIDDLE_BITS(v, 13, 15) == 2) {
        a_gain = MIDDLE_BITS(v, 0, 8) * 10000;

        if (v & (1 << 9))
            a_gain *= -1;
    }

    /* Encoding flags + ATH Type */
    avio_r8(s->pb);

    /* if ABR {specified bitrate} else {minimal bitrate} */
    avio_r8(s->pb);

    /* Encoder delays */
    v= avio_rb24(s->pb);
    if(AV_RB32(version) == MKBETAG('L', 'A', 'M', 'E')
        || AV_RB32(version) == MKBETAG('L', 'a', 'v', 'f')
        || AV_RB32(version) == MKBETAG('L', 'a', 'v', 'c')
    ) {

        mp3->start_pad = v>>12;
        mp3->  end_pad = v&4095;
        st->start_skip_samples = mp3->start_pad + 528 + 1;
        if (mp3->frames) {
            st->first_discard_sample = -mp3->end_pad + 528 + 1 + mp3->frames * (int64_t)spf;
            st->last_discard_sample = mp3->frames * (int64_t)spf;
        }
        if (!st->start_time)
            st->start_time = av_rescale_q(st->start_skip_samples,
                                            (AVRational){1, c->sample_rate},
                                            st->time_base);
        av_log(s, AV_LOG_DEBUG, "pad %d %d\n", mp3->start_pad, mp3->  end_pad);
    }

    /* Misc */
    avio_r8(s->pb);

    /* MP3 gain */
    avio_r8(s->pb);

    /* Preset and surround info */
    avio_rb16(s->pb);

    /* Music length */
    avio_rb32(s->pb);

    /* Music CRC */
    avio_rb16(s->pb);

    /* Info Tag CRC */
    crc = ffio_get_checksum(s->pb);
    v   = avio_rb16(s->pb);

    if (v == crc) {
        ff_replaygain_export_raw(st, r_gain, peak, a_gain, 0);
        av_dict_set(&st->metadata, "encoder", version, 0);
    }
}

static void mp3_parse_vbri_tag(AVFormatContext *s, AVStream *st, int64_t base)
{
    uint32_t v;
    MP3DecContext *mp3 = s->priv_data;

    /* Check for VBRI tag (always 32 bytes after end of mpegaudio header) */
    avio_seek(s->pb, base + 4 + 32, SEEK_SET);
    v = avio_rb32(s->pb);
    if (v == MKBETAG('V', 'B', 'R', 'I')) {
        /* Check tag version */
        if (avio_rb16(s->pb) == 1) {
            /* skip delay and quality */
            avio_skip(s->pb, 4);
            mp3->header_filesize = avio_rb32(s->pb);
            mp3->frames = avio_rb32(s->pb);
        }
    }
}

/**
 * Try to find Xing/Info/VBRI tags and compute duration from info therein
 */
static int mp3_parse_vbr_tags(AVFormatContext *s, AVStream *st, int64_t base)
{
    uint32_t v, spf;
    MPADecodeHeader c;
    int vbrtag_size = 0;
    MP3DecContext *mp3 = s->priv_data;
    int ret;

    ffio_init_checksum(s->pb, ff_crcA001_update, 0);

    v = avio_rb32(s->pb);

    ret = avpriv_mpegaudio_decode_header(&c, v);
    if (ret < 0)
        return ret;
    else if (ret == 0)
        vbrtag_size = c.frame_size;
    if(c.layer != 3)
        return -1;

    spf = c.lsf ? 576 : 1152; /* Samples per frame, layer 3 */

    mp3->frames = 0;
    mp3->header_filesize   = 0;

    mp3_parse_info_tag(s, st, &c, spf);
    mp3_parse_vbri_tag(s, st, base);

    if (!mp3->frames && !mp3->header_filesize)
        return -1;

    /* Skip the vbr tag frame */
    avio_seek(s->pb, base + vbrtag_size, SEEK_SET);

    if (mp3->frames)
        st->duration = av_rescale_q(mp3->frames, (AVRational){spf, c.sample_rate},
                                    st->time_base);
<<<<<<< HEAD
    if (mp3->header_filesize && mp3->frames && !mp3->is_cbr)
        st->codec->bit_rate = av_rescale(mp3->header_filesize, 8 * c.sample_rate, mp3->frames * (int64_t)spf);
=======
    if (mp3->size && mp3->frames && !mp3->is_cbr)
        st->codecpar->bit_rate = av_rescale(mp3->size, 8 * c.sample_rate, mp3->frames * (int64_t)spf);
>>>>>>> 9200514a

    return 0;
}

static int mp3_read_header(AVFormatContext *s)
{
    MP3DecContext *mp3 = s->priv_data;
    AVStream *st;
    int64_t off;
    int ret;
    int i;

    st = avformat_new_stream(s, NULL);
    if (!st)
        return AVERROR(ENOMEM);

<<<<<<< HEAD
    st->codec->codec_type = AVMEDIA_TYPE_AUDIO;
    st->codec->codec_id = AV_CODEC_ID_MP3;
    st->need_parsing = AVSTREAM_PARSE_FULL_RAW;
=======
    st->codecpar->codec_type = AVMEDIA_TYPE_AUDIO;
    st->codecpar->codec_id = AV_CODEC_ID_MP3;
    st->need_parsing = AVSTREAM_PARSE_FULL;
>>>>>>> 9200514a
    st->start_time = 0;

    // lcm of all mp3 sample rates
    avpriv_set_pts_info(st, 64, 1, 14112000);

    s->pb->maxsize = -1;
    off = avio_tell(s->pb);

    if (!av_dict_get(s->metadata, "", NULL, AV_DICT_IGNORE_SUFFIX))
        ff_id3v1_read(s);

    if(s->pb->seekable)
        mp3->filesize = avio_size(s->pb);

    if (mp3_parse_vbr_tags(s, st, off) < 0)
        avio_seek(s->pb, off, SEEK_SET);

    ret = ff_replaygain_export(st, s->metadata);
    if (ret < 0)
        return ret;

    off = avio_tell(s->pb);
    for (i = 0; i < 64 * 1024; i++) {
        uint32_t header, header2;
        int frame_size;
        if (!(i&1023))
            ffio_ensure_seekback(s->pb, i + 1024 + 4);
        frame_size = check(s->pb, off + i, &header);
        if (frame_size > 0) {
            ret = avio_seek(s->pb, off, SEEK_SET);
            if (ret < 0)
                return ret;
            ffio_ensure_seekback(s->pb, i + 1024 + frame_size + 4);
            ret = check(s->pb, off + i + frame_size, &header2);
            if (ret >= 0 &&
                (header & SAME_HEADER_MASK) == (header2 & SAME_HEADER_MASK))
            {
                av_log(s, i > 0 ? AV_LOG_INFO : AV_LOG_VERBOSE, "Skipping %d bytes of junk at %"PRId64".\n", i, off);
                ret = avio_seek(s->pb, off + i, SEEK_SET);
                if (ret < 0)
                    return ret;
                break;
            } else if (ret == CHECK_SEEK_FAILED) {
                av_log(s, AV_LOG_ERROR, "Invalid frame size (%d): Could not seek to %"PRId64".\n", frame_size, off + i + frame_size);
                return AVERROR(EINVAL);
            }
        } else if (frame_size == CHECK_SEEK_FAILED) {
            av_log(s, AV_LOG_ERROR, "Failed to read frame size: Could not seek to %"PRId64".\n", (int64_t) (i + 1024 + frame_size + 4));
            return AVERROR(EINVAL);
        }
        ret = avio_seek(s->pb, off, SEEK_SET);
        if (ret < 0)
            return ret;
    }

    // the seek index is relative to the end of the xing vbr headers
    for (i = 0; i < st->nb_index_entries; i++)
        st->index_entries[i].pos += avio_tell(s->pb);

    /* the parameters will be extracted from the compressed bitstream */
    return 0;
}

#define MP3_PACKET_SIZE 1024

static int mp3_read_packet(AVFormatContext *s, AVPacket *pkt)
{
    MP3DecContext *mp3 = s->priv_data;
    int ret, size;
    int64_t pos;

    size= MP3_PACKET_SIZE;
    pos = avio_tell(s->pb);
    if(mp3->filesize > ID3v1_TAG_SIZE && pos < mp3->filesize)
        size= FFMIN(size, mp3->filesize - pos);

    ret= av_get_packet(s->pb, pkt, size);
    if (ret <= 0) {
        if(ret<0)
            return ret;
        return AVERROR_EOF;
    }

    pkt->flags &= ~AV_PKT_FLAG_CORRUPT;
    pkt->stream_index = 0;

    return ret;
}

#define SEEK_WINDOW 4096

static int check(AVIOContext *pb, int64_t pos, uint32_t *ret_header)
{
    int64_t ret = avio_seek(pb, pos, SEEK_SET);
    uint8_t header_buf[4];
    unsigned header;
    MPADecodeHeader sd;
    if (ret < 0)
        return CHECK_SEEK_FAILED;

    ret = avio_read(pb, &header_buf[0], 4);
    if (ret < 0)
        return CHECK_SEEK_FAILED;

    header = AV_RB32(&header_buf[0]);
    if (ff_mpa_check_header(header) < 0)
        return CHECK_WRONG_HEADER;
    if (avpriv_mpegaudio_decode_header(&sd, header) == 1)
        return CHECK_WRONG_HEADER;

    if (ret_header)
        *ret_header = header;
    return sd.frame_size;
}

static int64_t mp3_sync(AVFormatContext *s, int64_t target_pos, int flags)
{
    int dir = (flags&AVSEEK_FLAG_BACKWARD) ? -1 : 1;
    int64_t best_pos;
    int best_score, i, j;
    int64_t ret;

    avio_seek(s->pb, FFMAX(target_pos - SEEK_WINDOW, 0), SEEK_SET);
    ret = avio_seek(s->pb, target_pos, SEEK_SET);
    if (ret < 0)
        return ret;

#define MIN_VALID 3
    best_pos = target_pos;
    best_score = 999;
    for(i=0; i<SEEK_WINDOW; i++) {
        int64_t pos = target_pos + (dir > 0 ? i - SEEK_WINDOW/4 : -i);
        int64_t candidate = -1;
        int score = 999;

        if (pos < 0)
            continue;

        for(j=0; j<MIN_VALID; j++) {
            ret = check(s->pb, pos, NULL);
            if(ret < 0) {
                if (ret == CHECK_WRONG_HEADER) {
                    break;
                } else if (ret == CHECK_SEEK_FAILED) {
                    av_log(s, AV_LOG_ERROR, "Could not seek to %"PRId64".\n", pos);
                    return AVERROR(EINVAL);
                }
            }
            if ((target_pos - pos)*dir <= 0 && abs(MIN_VALID/2-j) < score) {
                candidate = pos;
                score = abs(MIN_VALID/2-j);
            }
            pos += ret;
        }
        if (best_score > score && j == MIN_VALID) {
            best_pos = candidate;
            best_score = score;
            if(score == 0)
                break;
        }
    }

    return avio_seek(s->pb, best_pos, SEEK_SET);
}

static int mp3_seek(AVFormatContext *s, int stream_index, int64_t timestamp,
                    int flags)
{
    MP3DecContext *mp3 = s->priv_data;
    AVIndexEntry *ie, ie1;
    AVStream *st = s->streams[0];
    int64_t best_pos;
    int fast_seek = s->flags & AVFMT_FLAG_FAST_SEEK;
    int64_t filesize = mp3->header_filesize;

    if (filesize <= 0) {
        int64_t size = avio_size(s->pb);
        if (size > 0 && size > s->internal->data_offset)
            filesize = size - s->internal->data_offset;
    }

    if (mp3->xing_toc && (mp3->usetoc || (fast_seek && !mp3->is_cbr))) {
        int64_t ret = av_index_search_timestamp(st, timestamp, flags);

        // NOTE: The MP3 TOC is not a precise lookup table. Accuracy is worse
        // for bigger files.
        av_log(s, AV_LOG_WARNING, "Using MP3 TOC to seek; may be imprecise.\n");

        if (ret < 0)
            return ret;

        ie = &st->index_entries[ret];
    } else if (fast_seek && st->duration > 0 && filesize > 0) {
        if (!mp3->is_cbr)
            av_log(s, AV_LOG_WARNING, "Using scaling to seek VBR MP3; may be imprecise.\n");

        ie = &ie1;
        timestamp = av_clip64(timestamp, 0, st->duration);
        ie->timestamp = timestamp;
        ie->pos       = av_rescale(timestamp, filesize, st->duration) + s->internal->data_offset;
    } else {
        return -1; // generic index code
    }

    best_pos = mp3_sync(s, ie->pos, flags);
    if (best_pos < 0)
        return best_pos;

    if (mp3->is_cbr && ie == &ie1 && mp3->frames) {
        int frame_duration = av_rescale(st->duration, 1, mp3->frames);
        ie1.timestamp = frame_duration * av_rescale(best_pos - s->internal->data_offset, mp3->frames, mp3->header_filesize);
    }

    ff_update_cur_dts(s, st, ie->timestamp);
    return 0;
}

static const AVOption options[] = {
    { "usetoc", "use table of contents", offsetof(MP3DecContext, usetoc), AV_OPT_TYPE_BOOL, {.i64 = 0}, 0, 1, AV_OPT_FLAG_DECODING_PARAM},
    { NULL },
};

static const AVClass demuxer_class = {
    .class_name = "mp3",
    .item_name  = av_default_item_name,
    .option     = options,
    .version    = LIBAVUTIL_VERSION_INT,
    .category   = AV_CLASS_CATEGORY_DEMUXER,
};

AVInputFormat ff_mp3_demuxer = {
    .name           = "mp3",
    .long_name      = NULL_IF_CONFIG_SMALL("MP2/3 (MPEG audio layer 2/3)"),
    .read_probe     = mp3_read_probe,
    .read_header    = mp3_read_header,
    .read_packet    = mp3_read_packet,
    .read_seek      = mp3_seek,
    .priv_data_size = sizeof(MP3DecContext),
    .flags          = AVFMT_GENERIC_INDEX,
    .extensions     = "mp2,mp3,m2a,mpa", /* XXX: use probe */
    .priv_class     = &demuxer_class,
};<|MERGE_RESOLUTION|>--- conflicted
+++ resolved
@@ -330,13 +330,8 @@
     if (mp3->frames)
         st->duration = av_rescale_q(mp3->frames, (AVRational){spf, c.sample_rate},
                                     st->time_base);
-<<<<<<< HEAD
     if (mp3->header_filesize && mp3->frames && !mp3->is_cbr)
-        st->codec->bit_rate = av_rescale(mp3->header_filesize, 8 * c.sample_rate, mp3->frames * (int64_t)spf);
-=======
-    if (mp3->size && mp3->frames && !mp3->is_cbr)
-        st->codecpar->bit_rate = av_rescale(mp3->size, 8 * c.sample_rate, mp3->frames * (int64_t)spf);
->>>>>>> 9200514a
+        st->codecpar->bit_rate = av_rescale(mp3->header_filesize, 8 * c.sample_rate, mp3->frames * (int64_t)spf);
 
     return 0;
 }
@@ -353,15 +348,9 @@
     if (!st)
         return AVERROR(ENOMEM);
 
-<<<<<<< HEAD
-    st->codec->codec_type = AVMEDIA_TYPE_AUDIO;
-    st->codec->codec_id = AV_CODEC_ID_MP3;
-    st->need_parsing = AVSTREAM_PARSE_FULL_RAW;
-=======
     st->codecpar->codec_type = AVMEDIA_TYPE_AUDIO;
     st->codecpar->codec_id = AV_CODEC_ID_MP3;
-    st->need_parsing = AVSTREAM_PARSE_FULL;
->>>>>>> 9200514a
+    st->need_parsing = AVSTREAM_PARSE_FULL_RAW;
     st->start_time = 0;
 
     // lcm of all mp3 sample rates
