/*
 * Bitmap Brothers JV demuxer
 * Copyright (c) 2005, 2011 Peter Ross <pross@xvid.org>
 *
 * This file is part of FFmpeg.
 *
 * FFmpeg is free software; you can redistribute it and/or
 * modify it under the terms of the GNU Lesser General Public
 * License as published by the Free Software Foundation; either
 * version 2.1 of the License, or (at your option) any later version.
 *
 * FFmpeg is distributed in the hope that it will be useful,
 * but WITHOUT ANY WARRANTY; without even the implied warranty of
 * MERCHANTABILITY or FITNESS FOR A PARTICULAR PURPOSE.  See the GNU
 * Lesser General Public License for more details.
 *
 * You should have received a copy of the GNU Lesser General Public
 * License along with FFmpeg; if not, write to the Free Software
 * Foundation, Inc., 51 Franklin Street, Fifth Floor, Boston, MA 02110-1301 USA
 */

/**
 * @file
 * Bitmap Brothers JV demuxer
 * @author Peter Ross <pross@xvid.org>
 */

#include "libavutil/channel_layout.h"
#include "libavutil/intreadwrite.h"

#include "avformat.h"
#include "internal.h"

#define JV_PREAMBLE_SIZE 5

<<<<<<< HEAD
typedef struct {
    int audio_size;    /**< audio packet size (bytes) */
    int video_size;    /**< video packet size (bytes) */
    int palette_size;  /**< palette size (bytes) */
    int video_type;    /**< per-frame video compression type */
=======
typedef struct JVFrame {
    int audio_size;    /** audio packet size (bytes) */
    int video_size;    /** video packet size (bytes) */
    int palette_size;  /** palette size (bytes) */
    int video_type;    /** per-frame video compression type */
>>>>>>> daf8cf35
} JVFrame;

typedef struct JVDemuxContext {
    JVFrame *frames;
    enum {
        JV_AUDIO = 0,
        JV_VIDEO,
        JV_PADDING
    } state;
    int64_t pts;
} JVDemuxContext;

#define MAGIC " Compression by John M Phillips Copyright (C) 1995 The Bitmap Brothers Ltd."

static int read_probe(AVProbeData *pd)
{
    if (pd->buf[0] == 'J' && pd->buf[1] == 'V' && strlen(MAGIC) <= pd->buf_size - 4 &&
        !memcmp(pd->buf + 4, MAGIC, strlen(MAGIC)))
        return AVPROBE_SCORE_MAX;
    return 0;
}

static int read_close(AVFormatContext *s)
{
    JVDemuxContext *jv = s->priv_data;

    av_freep(&jv->frames);

    return 0;
}

static int read_header(AVFormatContext *s)
{
    JVDemuxContext *jv = s->priv_data;
    AVIOContext *pb = s->pb;
    AVStream *vst, *ast;
    int64_t audio_pts = 0;
    int64_t offset;
    int i;

    avio_skip(pb, 80);

    ast = avformat_new_stream(s, NULL);
    vst = avformat_new_stream(s, NULL);
    if (!ast || !vst)
        return AVERROR(ENOMEM);

    vst->codec->codec_type  = AVMEDIA_TYPE_VIDEO;
    vst->codec->codec_id    = AV_CODEC_ID_JV;
    vst->codec->codec_tag   = 0; /* no fourcc */
    vst->codec->width       = avio_rl16(pb);
    vst->codec->height      = avio_rl16(pb);
    vst->duration           =
    vst->nb_frames          =
    ast->nb_index_entries   = avio_rl16(pb);
    avpriv_set_pts_info(vst, 64, avio_rl16(pb), 1000);

    avio_skip(pb, 4);

    ast->codec->codec_type     = AVMEDIA_TYPE_AUDIO;
    ast->codec->codec_id       = AV_CODEC_ID_PCM_U8;
    ast->codec->codec_tag      = 0; /* no fourcc */
    ast->codec->sample_rate    = avio_rl16(pb);
    ast->codec->channels       = 1;
    ast->codec->channel_layout = AV_CH_LAYOUT_MONO;
    avpriv_set_pts_info(ast, 64, 1, ast->codec->sample_rate);

    avio_skip(pb, 10);

    ast->index_entries = av_malloc(ast->nb_index_entries *
                                   sizeof(*ast->index_entries));
    if (!ast->index_entries)
        return AVERROR(ENOMEM);

    jv->frames = av_malloc(ast->nb_index_entries * sizeof(JVFrame));
    if (!jv->frames)
        return AVERROR(ENOMEM);

    offset = 0x68 + ast->nb_index_entries * 16;
    for (i = 0; i < ast->nb_index_entries; i++) {
        AVIndexEntry *e   = ast->index_entries + i;
        JVFrame      *jvf = jv->frames + i;

        /* total frame size including audio, video, palette data and padding */
        e->size      = avio_rl32(pb);
        e->timestamp = i;
        e->pos       = offset;
        offset      += e->size;

        jvf->audio_size   = avio_rl32(pb);
        jvf->video_size   = avio_rl32(pb);
        jvf->palette_size = avio_r8(pb) ? 768 : 0;

        if ((jvf->video_size | jvf->audio_size) & ~0xFFFFFF ||
            e->size - jvf->audio_size
                    - jvf->video_size
                    - jvf->palette_size < 0) {
            if (s->error_recognition & AV_EF_EXPLODE) {
                read_close(s);
                return AVERROR_INVALIDDATA;
            }
            jvf->audio_size   =
            jvf->video_size   =
            jvf->palette_size = 0;
        }

        if (avio_r8(pb))
            av_log(s, AV_LOG_WARNING, "unsupported audio codec\n");

        jvf->video_type = avio_r8(pb);
        avio_skip(pb, 1);

        e->timestamp = jvf->audio_size ? audio_pts : AV_NOPTS_VALUE;
        audio_pts   += jvf->audio_size;

        e->flags = jvf->video_type != 1 ? AVINDEX_KEYFRAME : 0;
    }

    jv->state = JV_AUDIO;
    return 0;
}

static int read_packet(AVFormatContext *s, AVPacket *pkt)
{
    JVDemuxContext *jv = s->priv_data;
    AVIOContext *pb = s->pb;
    AVStream *ast = s->streams[0];

    while (!avio_feof(s->pb) && jv->pts < ast->nb_index_entries) {
        const AVIndexEntry *e   = ast->index_entries + jv->pts;
        const JVFrame      *jvf = jv->frames + jv->pts;

        switch (jv->state) {
        case JV_AUDIO:
            jv->state++;
            if (jvf->audio_size) {
                if (av_get_packet(s->pb, pkt, jvf->audio_size) < 0)
                    return AVERROR(ENOMEM);
                pkt->stream_index = 0;
                pkt->pts          = e->timestamp;
                pkt->flags       |= AV_PKT_FLAG_KEY;
                return 0;
            }
        case JV_VIDEO:
            jv->state++;
            if (jvf->video_size || jvf->palette_size) {
                int ret;
                int size = jvf->video_size + jvf->palette_size;
                if (av_new_packet(pkt, size + JV_PREAMBLE_SIZE))
                    return AVERROR(ENOMEM);

                AV_WL32(pkt->data, jvf->video_size);
                pkt->data[4] = jvf->video_type;
                ret = avio_read(pb, pkt->data + JV_PREAMBLE_SIZE, size);
                if (ret < 0)
                    return ret;
                if (ret < size) {
                    memset(pkt->data + JV_PREAMBLE_SIZE + ret, 0,
                           FF_INPUT_BUFFER_PADDING_SIZE);
                    pkt->flags |= AV_PKT_FLAG_CORRUPT;
                }
                pkt->size         = ret + JV_PREAMBLE_SIZE;
                pkt->stream_index = 1;
                pkt->pts          = jv->pts;
                if (jvf->video_type != 1)
                    pkt->flags |= AV_PKT_FLAG_KEY;
                return 0;
            }
        case JV_PADDING:
            avio_skip(pb, FFMAX(e->size - jvf->audio_size - jvf->video_size
                                        - jvf->palette_size, 0));
            jv->state = JV_AUDIO;
            jv->pts++;
        }
    }

    if (s->pb->eof_reached)
        return AVERROR_EOF;

    return AVERROR(EIO);
}

static int read_seek(AVFormatContext *s, int stream_index,
                     int64_t ts, int flags)
{
    JVDemuxContext *jv = s->priv_data;
    AVStream *ast = s->streams[0];
    int i;

    if (flags & (AVSEEK_FLAG_BYTE | AVSEEK_FLAG_FRAME))
        return AVERROR(ENOSYS);

    switch (stream_index) {
    case 0:
        i = av_index_search_timestamp(ast, ts, flags);
        break;
    case 1:
        i = ts;
        break;
    default:
        return 0;
    }

    if (i < 0 || i >= ast->nb_index_entries)
        return 0;
    if (avio_seek(s->pb, ast->index_entries[i].pos, SEEK_SET) < 0)
        return -1;

    jv->state = JV_AUDIO;
    jv->pts   = i;
    return 0;
}

AVInputFormat ff_jv_demuxer = {
    .name           = "jv",
    .long_name      = NULL_IF_CONFIG_SMALL("Bitmap Brothers JV"),
    .priv_data_size = sizeof(JVDemuxContext),
    .read_probe     = read_probe,
    .read_header    = read_header,
    .read_packet    = read_packet,
    .read_seek      = read_seek,
    .read_close     = read_close,
};<|MERGE_RESOLUTION|>--- conflicted
+++ resolved
@@ -33,19 +33,11 @@
 
 #define JV_PREAMBLE_SIZE 5
 
-<<<<<<< HEAD
-typedef struct {
+typedef struct JVFrame {
     int audio_size;    /**< audio packet size (bytes) */
     int video_size;    /**< video packet size (bytes) */
     int palette_size;  /**< palette size (bytes) */
     int video_type;    /**< per-frame video compression type */
-=======
-typedef struct JVFrame {
-    int audio_size;    /** audio packet size (bytes) */
-    int video_size;    /** video packet size (bytes) */
-    int palette_size;  /** palette size (bytes) */
-    int video_type;    /** per-frame video compression type */
->>>>>>> daf8cf35
 } JVFrame;
 
 typedef struct JVDemuxContext {
